mod test_utils;

use flexi_logger::ReconfigurationHandle;
use hdbconnect::{
    Connection, HdbResult, HdbReturnValue, ParameterBinding, ParameterDirection, ResultSet, Row,
    TypeId,
};
use log::{debug, info};

// Test various procedures, from very simple to pretty complex
#[test]
pub fn test_050_procedures() -> HdbResult<()> {
    let start = std::time::Instant::now();
    let mut log_handle = test_utils::init_logger();
    let mut connection = test_utils::get_authenticated_connection()?;

    very_simple_procedure(&mut log_handle, &mut connection)?;
    procedure_with_out_resultsets(&mut log_handle, &mut connection)?;
    procedure_with_secret_resultsets(&mut log_handle, &mut connection)?;
    procedure_with_in_parameters(&mut log_handle, &mut connection)?;
    procedure_with_in_and_out_parameters(&mut log_handle, &mut connection)?;
    procedure_with_in_nclob_non_consuming(&mut log_handle, &mut connection)?;
    procedure_with_in_nclob_and_out_nclob(&mut log_handle, &mut connection)?;

    test_utils::closing_info(connection, start)
}

fn very_simple_procedure(
    _log_handle: &mut ReconfigurationHandle,
    connection: &mut Connection,
) -> HdbResult<()> {
    info!("very_simple_procedure(): run a simple sqlscript procedure");

    connection.multiple_statements(vec![
        "\
         CREATE OR REPLACE PROCEDURE TEST_PROCEDURE \
         LANGUAGE SQLSCRIPT SQL SECURITY DEFINER \
         AS BEGIN \
         SELECT CURRENT_USER \"current user\" FROM DUMMY; \
         END",
    ])?;

    let mut response = connection.statement("call TEST_PROCEDURE")?;
    response.get_success()?;
    let _resultset = response.get_resultset()?;
    Ok(())
}

fn procedure_with_out_resultsets(
    _log_handle: &mut ReconfigurationHandle,
    connection: &mut Connection,
) -> HdbResult<()> {
    info!(
        "procedure_with_out_resultsets(): run a sqlscript procedure with resultsets as OUT \
         parameters"
    );

    connection.multiple_statements(vec![
        "\
         CREATE OR REPLACE PROCEDURE \
         GET_PROCEDURES( \
         OUT table1 TABLE(schema_name NVARCHAR(256), procedure_name NVARCHAR(256) ), \
         OUT table2 TABLE(SEKURITATE NVARCHAR(256), DEFAULT_SCHEMA_NAME NVARCHAR(256) ) \
         ) \
         AS BEGIN \
         table1 = SELECT schema_name, procedure_name \
         FROM PROCEDURES \
         WHERE IS_VALID = 'TRUE'; \
         table2 = SELECT sql_security as SEKURITATE, DEFAULT_SCHEMA_NAME \
         FROM PROCEDURES \
         WHERE IS_VALID = 'TRUE' \
         UNION ALL \
         SELECT sql_security as SEKURITATE, DEFAULT_SCHEMA_NAME \
         FROM PROCEDURES \
         WHERE IS_VALID = 'TRUE'; \
         END;",
    ])?;

    let mut response = connection.statement("call GET_PROCEDURES(?,?)")?;
    response.get_success()?;
    let l1 = response.get_resultset()?.total_number_of_rows()?;
    let l2 = response.get_resultset()?.total_number_of_rows()?;
    assert_eq!(2 * l1, l2);
    Ok(())
}

fn procedure_with_secret_resultsets(
    _log_handle: &mut ReconfigurationHandle,
    connection: &mut Connection,
) -> HdbResult<()> {
    info!("procedure_with_secret_resultsets(): run a sqlscript procedure with implicit resultsets");

    connection.multiple_statements(vec![
        "\
         CREATE OR REPLACE PROCEDURE \
         GET_PROCEDURES_SECRETLY() \
         AS BEGIN \
         SELECT schema_name, procedure_name \
         FROM PROCEDURES \
         WHERE IS_VALID = 'TRUE'; \
         (SELECT sql_security as SEKURITATE, DEFAULT_SCHEMA_NAME \
         FROM PROCEDURES \
         WHERE IS_VALID = 'TRUE') \
         UNION ALL \
         (SELECT sql_security as SEKURITATE, DEFAULT_SCHEMA_NAME \
         FROM PROCEDURES \
         WHERE IS_VALID = 'TRUE'); \
         END;",
    ])?;

    let mut response = connection.statement("call GET_PROCEDURES_SECRETLY()")?;

    response.get_success()?;
    let l1 = response.get_resultset()?.total_number_of_rows()?;
    let l2 = response.get_resultset()?.total_number_of_rows()?;
    assert_eq!(2 * l1, l2);

    let mut response: hdbconnect::HdbResponse =
        connection.statement("call GET_PROCEDURES_SECRETLY()")?;
    response.reverse();
    for ret_val in response {
        match ret_val {
            HdbReturnValue::ResultSet(rs) => debug!("Got a resultset: {:?}", rs),
            HdbReturnValue::AffectedRows(affected_rows) => {
                debug!("Got affected_rows: {:?}", affected_rows)
            }
            HdbReturnValue::Success => debug!("Got success"),
            HdbReturnValue::OutputParameters(output_parameters) => {
                debug!("Got output_parameters: {:?}", output_parameters)
            }
            HdbReturnValue::XaTransactionIds(_) => debug!("cannot happen"),
        }
    }

    Ok(())
}

fn procedure_with_in_parameters(
    _log_handle: &mut ReconfigurationHandle,
    connection: &mut Connection,
) -> HdbResult<()> {
    info!("procedure_with_in_parameters(): run a sqlscript procedure with input parameters");

    connection.multiple_statements(vec![
        "\
         CREATE OR REPLACE PROCEDURE \
         TEST_INPUT_PARS( \
         IN some_number INT, \
         IN some_string NVARCHAR(20)) \
         AS BEGIN \
         SELECT some_number AS \"I\", some_string AS \"A\" FROM DUMMY; \
         END;",
    ])?;

    let mut prepared_stmt = connection.prepare("call TEST_INPUT_PARS(?,?)")?;

    prepared_stmt.add_batch(&(42, "is between 41 and 43"))?;
    let mut response = prepared_stmt.execute_batch()?;
    response.get_success()?;
    let mut rs: ResultSet = response.get_resultset()?;
    let mut row: Row = rs.next_row()?.unwrap();
    let value: i32 = row.next_value().unwrap().try_into()?;
    assert_eq!(value, 42_i32);
    let value: String = row.next_value().unwrap().try_into()?;
    assert_eq!(&value, "is between 41 and 43");
    Ok(())
}

fn procedure_with_in_and_out_parameters(
    _log_handle: &mut ReconfigurationHandle,
    connection: &mut Connection,
) -> HdbResult<()> {
    info!(
        "procedure_with_in_and_out_parameters(): verify that we can run a sqlscript procedure \
         with input and output parameters"
    );

    connection.multiple_statements(vec![
        "CREATE OR REPLACE PROCEDURE \
         TEST_INPUT_AND_OUTPUT_PARS( \
         IN some_number INT, OUT some_string NVARCHAR(40) ) \
         AS BEGIN \
         some_string = 'some output parameter'; \
         SELECT some_number AS \"I\" FROM DUMMY;\
         END;",
    ])?;

    let mut prepared_stmt = connection.prepare("call TEST_INPUT_AND_OUTPUT_PARS(?,?)")?;
    prepared_stmt.add_batch(&42)?;

    let mut response = prepared_stmt.execute_batch()?;
    response.get_success()?;
    let output_parameters = response.get_output_parameters()?;
    {
        let par_desc = output_parameters.descriptor(0)?;
        assert_eq!(par_desc.binding(), ParameterBinding::Optional);
        assert_eq!(par_desc.type_id(), TypeId::NVARCHAR);
        assert_eq!(par_desc.direction(), ParameterDirection::OUT);
        assert_eq!(par_desc.name(), Some(&"SOME_STRING".to_string()));
    }
    let value: String = output_parameters.try_into()?;
    assert_eq!(value, "some output parameter");

    let mut rs = response.get_resultset()?;
    let value: i32 = rs.next_row()?.unwrap().next_value().unwrap().try_into()?;
    assert_eq!(value, 42);

    Ok(())
}

fn procedure_with_in_nclob_non_consuming(
    _log_handle: &mut ReconfigurationHandle,
    connection: &mut Connection,
) -> HdbResult<()> {
    info!("procedure_with_in_nclob_non_consuming(): convert input parameter to nclob");

    connection.multiple_statements(vec![
        "\
         CREATE OR REPLACE PROCEDURE \
         TEST_CLOB_INPUT_PARS(IN some_string NCLOB) \
         AS BEGIN \
         SELECT some_string AS \"A\" FROM DUMMY; \
         END;",
    ])?;

    let mut prepared_stmt = connection.prepare("call TEST_CLOB_INPUT_PARS(?)")?;
    let my_parameter = "nclob string".to_string();
    prepared_stmt.add_batch(&my_parameter)?;
    debug!("Still owned {:?}", &my_parameter);
    let mut response = prepared_stmt.execute_batch()?;
    response.get_success()?;
    let mut rs = response.get_resultset()?;
    let mut row = rs.next_row()?.unwrap();
    let value: String = row.next_value().unwrap().try_into()?;
    assert_eq!(value, "nclob string");

    Ok(())
}

use hdbconnect::{types::NCLob, HdbValue};

fn procedure_with_in_nclob_and_out_nclob(
    _log_handle: &mut ReconfigurationHandle,
    connection: &mut Connection,
) -> HdbResult<()> {
    info!("procedure_with_in_nclob_and_out_nclob");
<<<<<<< HEAD
    connection.multiple_statements(vec![
        "\
         CREATE OR REPLACE PROCEDURE \
         USE_LOBS_IN_AND_OUT(IN gimme NCLOB, IN more NCLOB, OUT take_that NCLOB) \
         AS BEGIN \
         take_that = gimme || CHAR(32) || more; \
         END;",
    ])?;

=======

    connection.multiple_statements(vec![
        "\
         CREATE OR REPLACE PROCEDURE \
         USE_LOBS_IN_AND_OUT(IN gimme NCLOB, IN more NCLOB, OUT take_that NCLOB) \
         AS BEGIN \
         take_that = gimme || CHAR(32) || more; \
         END;",
    ])?;

>>>>>>> a6bf38cd
    let mut stmt = connection.prepare("CALL USE_LOBS_IN_AND_OUT(?, ?, ?)")?;

    let reader1 = std::sync::Arc::new(std::sync::Mutex::new(std::io::Cursor::new(
        "Hello World!".to_string(),
    )));

    let reader2 = std::sync::Arc::new(std::sync::Mutex::new(std::io::Cursor::new(
        "Can you read that??".to_string(),
    )));

<<<<<<< HEAD
=======
    _log_handle.parse_new_spec("info, test=debug");
>>>>>>> a6bf38cd
    let mut result = stmt.execute_row(vec![
        HdbValue::LOBSTREAM(Some(reader1)),
        HdbValue::LOBSTREAM(Some(reader2)),
    ])?;

    let response: NCLob = result
        .get_output_parameters()?
        .values_mut()
        .next()
        .unwrap()
        .try_into_nclob()?;

    debug!("{}", response.into_string()?);
    Ok(())
}<|MERGE_RESOLUTION|>--- conflicted
+++ resolved
@@ -244,7 +244,7 @@
     connection: &mut Connection,
 ) -> HdbResult<()> {
     info!("procedure_with_in_nclob_and_out_nclob");
-<<<<<<< HEAD
+
     connection.multiple_statements(vec![
         "\
          CREATE OR REPLACE PROCEDURE \
@@ -254,18 +254,6 @@
          END;",
     ])?;
 
-=======
-
-    connection.multiple_statements(vec![
-        "\
-         CREATE OR REPLACE PROCEDURE \
-         USE_LOBS_IN_AND_OUT(IN gimme NCLOB, IN more NCLOB, OUT take_that NCLOB) \
-         AS BEGIN \
-         take_that = gimme || CHAR(32) || more; \
-         END;",
-    ])?;
-
->>>>>>> a6bf38cd
     let mut stmt = connection.prepare("CALL USE_LOBS_IN_AND_OUT(?, ?, ?)")?;
 
     let reader1 = std::sync::Arc::new(std::sync::Mutex::new(std::io::Cursor::new(
@@ -276,10 +264,6 @@
         "Can you read that??".to_string(),
     )));
 
-<<<<<<< HEAD
-=======
-    _log_handle.parse_new_spec("info, test=debug");
->>>>>>> a6bf38cd
     let mut result = stmt.execute_row(vec![
         HdbValue::LOBSTREAM(Some(reader1)),
         HdbValue::LOBSTREAM(Some(reader2)),
