mod test_utils;

use flexi_logger::ReconfigurationHandle;
use hdbconnect::{Connection, HdbResult};
use log::{debug, info};

// cargo test test_042_numeric_conversion -- --nocapture
#[test]
pub fn test_042_numeric_conversion() -> HdbResult<()> {
    let mut log_handle = test_utils::init_logger();
    let mut connection = test_utils::get_authenticated_connection()?;

    info!("create numeric fields and try different number conversions");
    debug!("setup...");

    test_tiny_int(&mut log_handle, &mut connection)?;
    test_small_int(&mut log_handle, &mut connection)?;
    test_integer(&mut log_handle, &mut connection)?;
    test_big_int(&mut log_handle, &mut connection)?;
    test_decimal(&mut log_handle, &mut connection)?;
    conversion_error(&mut log_handle, &mut connection)?;

    info!("{} calls to DB were executed", connection.get_call_count()?);
    Ok(())
}

fn test_tiny_int(
    _log_handle: &mut ReconfigurationHandle,
    connection: &mut Connection,
) -> HdbResult<()> {
    connection.multiple_statements_ignore_err(vec!["drop table TEST_NUMERIC_CONVERSION"]);
    let stmts = vec!["create table TEST_NUMERIC_CONVERSION (TINYINT TINYINT)"];
    connection.multiple_statements(stmts)?;

    debug!("prepare...");
<<<<<<< HEAD
    let mut insert_stmt = connection.prepare("insert into TEST_NUMERIC_CONVERSION values (?)")?;
=======
    let mut insert_stmt =
        connection.prepare("insert into TEST_NUMERIC_CONVERSION values (?)")?;
>>>>>>> 5d7433df
    debug!("execute...");
    insert_stmt.execute(&(1u8))?;
    insert_stmt.execute(&(1u16))?;
    insert_stmt.execute(&(1u32))?;
    insert_stmt.execute(&(1u64))?;
    insert_stmt.execute(&(1i8))?;
    insert_stmt.execute(&(1i16))?;
    insert_stmt.execute(&(1i32))?;
    insert_stmt.execute(&(1i64))?;

    debug!("query...");
    let resultset = connection.query("select * FROM TEST_NUMERIC_CONVERSION")?;
    debug!("deserialize...");
    let rows: Vec<usize> = resultset.try_into()?;
    assert_eq!(rows, vec![1, 1, 1, 1, 1, 1, 1, 1]);

    assert_eq!(connection.query("select * FROM TEST_NUMERIC_CONVERSION")?.try_into::<Vec<u8>>()?,  vec![1, 1, 1, 1, 1, 1, 1, 1] );
    assert_eq!(connection.query("select * FROM TEST_NUMERIC_CONVERSION")?.try_into::<Vec<u16>>()?, vec![1, 1, 1, 1, 1, 1, 1, 1] );
    assert_eq!(connection.query("select * FROM TEST_NUMERIC_CONVERSION")?.try_into::<Vec<u32>>()?, vec![1, 1, 1, 1, 1, 1, 1, 1] );
    assert_eq!(connection.query("select * FROM TEST_NUMERIC_CONVERSION")?.try_into::<Vec<u64>>()?, vec![1, 1, 1, 1, 1, 1, 1, 1] );
    assert_eq!(connection.query("select * FROM TEST_NUMERIC_CONVERSION")?.try_into::<Vec<i8>>()?,  vec![1, 1, 1, 1, 1, 1, 1, 1] );
    assert_eq!(connection.query("select * FROM TEST_NUMERIC_CONVERSION")?.try_into::<Vec<i16>>()?, vec![1, 1, 1, 1, 1, 1, 1, 1] );
    assert_eq!(connection.query("select * FROM TEST_NUMERIC_CONVERSION")?.try_into::<Vec<i32>>()?, vec![1, 1, 1, 1, 1, 1, 1, 1] );
    assert_eq!(connection.query("select * FROM TEST_NUMERIC_CONVERSION")?.try_into::<Vec<i64>>()?, vec![1, 1, 1, 1, 1, 1, 1, 1] );

    connection.multiple_statements(vec!["TRUNCATE TABLE TEST_NUMERIC_CONVERSION"])?;
    let mut insert_stmt =
        connection.prepare("insert into TEST_NUMERIC_CONVERSION values (?)")?;
    insert_stmt.execute(&(true))?;
    insert_stmt.execute(&(false))?;

    let rows: Vec<bool> = connection.query("select * FROM TEST_NUMERIC_CONVERSION")?.try_into()?;
    assert_eq!(rows, vec![true, false]);

    assert_eq!(
        connection
            .query("select * FROM TEST_NUMERIC_CONVERSION")?
            .try_into::<Vec<u8>>()?,
        vec![1, 1, 1, 1, 1, 1, 1, 1]
    );
    assert_eq!(
        connection
            .query("select * FROM TEST_NUMERIC_CONVERSION")?
            .try_into::<Vec<u16>>()?,
        vec![1, 1, 1, 1, 1, 1, 1, 1]
    );
    assert_eq!(
        connection
            .query("select * FROM TEST_NUMERIC_CONVERSION")?
            .try_into::<Vec<u32>>()?,
        vec![1, 1, 1, 1, 1, 1, 1, 1]
    );
    assert_eq!(
        connection
            .query("select * FROM TEST_NUMERIC_CONVERSION")?
            .try_into::<Vec<u64>>()?,
        vec![1, 1, 1, 1, 1, 1, 1, 1]
    );
    assert_eq!(
        connection
            .query("select * FROM TEST_NUMERIC_CONVERSION")?
            .try_into::<Vec<i8>>()?,
        vec![1, 1, 1, 1, 1, 1, 1, 1]
    );
    assert_eq!(
        connection
            .query("select * FROM TEST_NUMERIC_CONVERSION")?
            .try_into::<Vec<i16>>()?,
        vec![1, 1, 1, 1, 1, 1, 1, 1]
    );
    assert_eq!(
        connection
            .query("select * FROM TEST_NUMERIC_CONVERSION")?
            .try_into::<Vec<i32>>()?,
        vec![1, 1, 1, 1, 1, 1, 1, 1]
    );
    assert_eq!(
        connection
            .query("select * FROM TEST_NUMERIC_CONVERSION")?
            .try_into::<Vec<i64>>()?,
        vec![1, 1, 1, 1, 1, 1, 1, 1]
    );

    connection.multiple_statements(vec!["TRUNCATE TABLE TEST_NUMERIC_CONVERSION"])?;
    let mut insert_stmt = connection.prepare("insert into TEST_NUMERIC_CONVERSION values (?)")?;
    insert_stmt.execute(&(true))?;
    insert_stmt.execute(&(false))?;

    let num_rows: Vec<bool> = connection
        .query("select * FROM TEST_NUMERIC_CONVERSION")?
        .try_into()?;
    assert_eq!(num_rows, vec![true, false]);

    //negative values not allowed
    assert!(insert_stmt.execute(&(-1i8)).is_err());
    assert!(insert_stmt.execute(&(-1i16)).is_err());
    assert!(insert_stmt.execute(&(-1i32)).is_err());
    assert!(insert_stmt.execute(&(-1i64)).is_err());

    //in range tinyint
    assert!(insert_stmt.execute(&(255u16)).is_ok());
    assert!(insert_stmt.execute(&(255u32)).is_ok());
    assert!(insert_stmt.execute(&(255u64)).is_ok());
    assert!(insert_stmt.execute(&(255i16)).is_ok());
    assert!(insert_stmt.execute(&(255i32)).is_ok());
    assert!(insert_stmt.execute(&(255i64)).is_ok());

    //out of range tinyint
    assert!(insert_stmt.execute(&(256u16)).is_err());
    assert!(insert_stmt.execute(&(256u32)).is_err());
    assert!(insert_stmt.execute(&(256u64)).is_err());
    assert!(insert_stmt.execute(&(256i16)).is_err());
    assert!(insert_stmt.execute(&(256i32)).is_err());
    assert!(insert_stmt.execute(&(256i64)).is_err());

<<<<<<< HEAD
    assert!(connection
        .query("select * FROM TEST_NUMERIC_CONVERSION")?
        .try_into::<Vec<u8>>()
        .is_ok());
    assert!(connection
        .query("select * FROM TEST_NUMERIC_CONVERSION")?
        .try_into::<Vec<u16>>()
        .is_ok());
    assert!(connection
        .query("select * FROM TEST_NUMERIC_CONVERSION")?
        .try_into::<Vec<u32>>()
        .is_ok());
    assert!(connection
        .query("select * FROM TEST_NUMERIC_CONVERSION")?
        .try_into::<Vec<u64>>()
        .is_ok());
    assert!(connection
        .query("select * FROM TEST_NUMERIC_CONVERSION")?
        .try_into::<Vec<i16>>()
        .is_ok());
    assert!(connection
        .query("select * FROM TEST_NUMERIC_CONVERSION")?
        .try_into::<Vec<i32>>()
        .is_ok());
    assert!(connection
        .query("select * FROM TEST_NUMERIC_CONVERSION")?
        .try_into::<Vec<i64>>()
        .is_ok());

    assert!(connection
        .query("select * FROM TEST_NUMERIC_CONVERSION")?
        .try_into::<Vec<i8>>()
        .is_err());
=======
    assert!(connection.query("select * FROM TEST_NUMERIC_CONVERSION")?.try_into::<Vec<u8>>().is_ok());
    assert!(connection.query("select * FROM TEST_NUMERIC_CONVERSION")?.try_into::<Vec<u16>>().is_ok());
    assert!(connection.query("select * FROM TEST_NUMERIC_CONVERSION")?.try_into::<Vec<u32>>().is_ok());
    assert!(connection.query("select * FROM TEST_NUMERIC_CONVERSION")?.try_into::<Vec<u64>>().is_ok());
    assert!(connection.query("select * FROM TEST_NUMERIC_CONVERSION")?.try_into::<Vec<i16>>().is_ok());
    assert!(connection.query("select * FROM TEST_NUMERIC_CONVERSION")?.try_into::<Vec<i32>>().is_ok());
    assert!(connection.query("select * FROM TEST_NUMERIC_CONVERSION")?.try_into::<Vec<i64>>().is_ok());

    assert!(connection.query("select * FROM TEST_NUMERIC_CONVERSION")?.try_into::<Vec<i8>>().is_err());
>>>>>>> 5d7433df
    Ok(())
}

fn test_small_int(
    _log_handle: &mut ReconfigurationHandle,
    connection: &mut Connection,
) -> HdbResult<()> {
    connection.multiple_statements_ignore_err(vec!["drop table TEST_NUMERIC_CONVERSION"]);
    let stmts = vec!["create table TEST_NUMERIC_CONVERSION (SMALLINT SMALLINT)"];
    connection.multiple_statements(stmts)?;

    debug!("prepare...");
<<<<<<< HEAD
    let mut insert_stmt = connection.prepare("insert into TEST_NUMERIC_CONVERSION values (?)")?;
=======
    let mut insert_stmt =
        connection.prepare("insert into TEST_NUMERIC_CONVERSION values (?)")?;
>>>>>>> 5d7433df
    debug!("execute...");
    insert_stmt.execute(&(1u8))?;
    insert_stmt.execute(&(1u16))?;
    insert_stmt.execute(&(1u32))?;
    insert_stmt.execute(&(1u64))?;
    insert_stmt.execute(&(1i8))?;
    insert_stmt.execute(&(1i16))?;
    insert_stmt.execute(&(1i32))?;
    insert_stmt.execute(&(1i64))?;

    debug!("query...");
    let resultset = connection.query("select * FROM TEST_NUMERIC_CONVERSION")?;
    debug!("deserialize...");
    let rows: Vec<usize> = resultset.try_into()?;
    assert_eq!(rows, vec![1, 1, 1, 1, 1, 1, 1, 1]);

    assert_eq!(connection.query("select * FROM TEST_NUMERIC_CONVERSION")?.try_into::<Vec<u8>>()?,  vec![1, 1, 1, 1, 1, 1, 1, 1] );
    assert_eq!(connection.query("select * FROM TEST_NUMERIC_CONVERSION")?.try_into::<Vec<u16>>()?, vec![1, 1, 1, 1, 1, 1, 1, 1] );
    assert_eq!(connection.query("select * FROM TEST_NUMERIC_CONVERSION")?.try_into::<Vec<u32>>()?, vec![1, 1, 1, 1, 1, 1, 1, 1] );
    assert_eq!(connection.query("select * FROM TEST_NUMERIC_CONVERSION")?.try_into::<Vec<u64>>()?, vec![1, 1, 1, 1, 1, 1, 1, 1] );
    assert_eq!(connection.query("select * FROM TEST_NUMERIC_CONVERSION")?.try_into::<Vec<i8>>()?,  vec![1, 1, 1, 1, 1, 1, 1, 1] );
    assert_eq!(connection.query("select * FROM TEST_NUMERIC_CONVERSION")?.try_into::<Vec<i16>>()?, vec![1, 1, 1, 1, 1, 1, 1, 1] );
    assert_eq!(connection.query("select * FROM TEST_NUMERIC_CONVERSION")?.try_into::<Vec<i32>>()?, vec![1, 1, 1, 1, 1, 1, 1, 1] );
    assert_eq!(connection.query("select * FROM TEST_NUMERIC_CONVERSION")?.try_into::<Vec<i64>>()?, vec![1, 1, 1, 1, 1, 1, 1, 1] );

    connection.multiple_statements(vec!["TRUNCATE TABLE TEST_NUMERIC_CONVERSION"])?;
    let mut insert_stmt =
        connection.prepare("insert into TEST_NUMERIC_CONVERSION values (?)")?;
    insert_stmt.execute(&(true))?;
    insert_stmt.execute(&(false))?;

    let rows: Vec<bool> = connection.query("select * FROM TEST_NUMERIC_CONVERSION")?.try_into()?;
    assert_eq!(rows, vec![true, false]);


    assert_eq!(
        connection
            .query("select * FROM TEST_NUMERIC_CONVERSION")?
            .try_into::<Vec<u8>>()?,
        vec![1, 1, 1, 1, 1, 1, 1, 1]
    );
    assert_eq!(
        connection
            .query("select * FROM TEST_NUMERIC_CONVERSION")?
            .try_into::<Vec<u16>>()?,
        vec![1, 1, 1, 1, 1, 1, 1, 1]
    );
    assert_eq!(
        connection
            .query("select * FROM TEST_NUMERIC_CONVERSION")?
            .try_into::<Vec<u32>>()?,
        vec![1, 1, 1, 1, 1, 1, 1, 1]
    );
    assert_eq!(
        connection
            .query("select * FROM TEST_NUMERIC_CONVERSION")?
            .try_into::<Vec<u64>>()?,
        vec![1, 1, 1, 1, 1, 1, 1, 1]
    );
    assert_eq!(
        connection
            .query("select * FROM TEST_NUMERIC_CONVERSION")?
            .try_into::<Vec<i8>>()?,
        vec![1, 1, 1, 1, 1, 1, 1, 1]
    );
    assert_eq!(
        connection
            .query("select * FROM TEST_NUMERIC_CONVERSION")?
            .try_into::<Vec<i16>>()?,
        vec![1, 1, 1, 1, 1, 1, 1, 1]
    );
    assert_eq!(
        connection
            .query("select * FROM TEST_NUMERIC_CONVERSION")?
            .try_into::<Vec<i32>>()?,
        vec![1, 1, 1, 1, 1, 1, 1, 1]
    );
    assert_eq!(
        connection
            .query("select * FROM TEST_NUMERIC_CONVERSION")?
            .try_into::<Vec<i64>>()?,
        vec![1, 1, 1, 1, 1, 1, 1, 1]
    );

    connection.multiple_statements(vec!["TRUNCATE TABLE TEST_NUMERIC_CONVERSION"])?;
    let mut insert_stmt = connection.prepare("insert into TEST_NUMERIC_CONVERSION values (?)")?;
    insert_stmt.execute(&(true))?;
    insert_stmt.execute(&(false))?;

    let num_rows: Vec<bool> = connection
        .query("select * FROM TEST_NUMERIC_CONVERSION")?
        .try_into()?;
    assert_eq!(num_rows, vec![true, false]);

    insert_stmt.execute(&(-1i8))?;
    insert_stmt.execute(&(-1i16))?;
    insert_stmt.execute(&(-1i32))?;
    insert_stmt.execute(&(-1i64))?;

    //in range
    assert!(insert_stmt.execute(&(32767u16)).is_ok());
    assert!(insert_stmt.execute(&(32767u32)).is_ok());
    assert!(insert_stmt.execute(&(32767u64)).is_ok());
    assert!(insert_stmt.execute(&(32767i16)).is_ok());
    assert!(insert_stmt.execute(&(32767i32)).is_ok());
    assert!(insert_stmt.execute(&(32767i64)).is_ok());

    //out of range
    assert!(insert_stmt.execute(&(32768u16)).is_err());
    assert!(insert_stmt.execute(&(32768u32)).is_err());
    assert!(insert_stmt.execute(&(32768u64)).is_err());
    assert!(insert_stmt.execute(&(32768i32)).is_err());
    assert!(insert_stmt.execute(&(32768i64)).is_err());

    //in range
    assert!(insert_stmt.execute(&(-32767i16)).is_ok());
    assert!(insert_stmt.execute(&(-32767i32)).is_ok());
    assert!(insert_stmt.execute(&(-32767i64)).is_ok());

    //out of range
    assert!(insert_stmt.execute(&(-32769i32)).is_err());
    assert!(insert_stmt.execute(&(-32769i64)).is_err());

<<<<<<< HEAD
    assert!(connection
        .query("select * FROM TEST_NUMERIC_CONVERSION")?
        .try_into::<Vec<u8>>()
        .is_err());
    assert!(connection
        .query("select * FROM TEST_NUMERIC_CONVERSION")?
        .try_into::<Vec<u16>>()
        .is_err());
    assert!(connection
        .query("select * FROM TEST_NUMERIC_CONVERSION")?
        .try_into::<Vec<u32>>()
        .is_err());
    assert!(connection
        .query("select * FROM TEST_NUMERIC_CONVERSION")?
        .try_into::<Vec<i8>>()
        .is_err());
    assert!(connection
        .query("select * FROM TEST_NUMERIC_CONVERSION")?
        .try_into::<Vec<u64>>()
        .is_err());

    assert!(connection
        .query("select * FROM TEST_NUMERIC_CONVERSION")?
        .try_into::<Vec<i16>>()
        .is_ok());
    assert!(connection
        .query("select * FROM TEST_NUMERIC_CONVERSION")?
        .try_into::<Vec<i32>>()
        .is_ok());
    assert!(connection
        .query("select * FROM TEST_NUMERIC_CONVERSION")?
        .try_into::<Vec<i64>>()
        .is_ok());
=======
    assert!(connection.query("select * FROM TEST_NUMERIC_CONVERSION")?.try_into::<Vec<u8>>().is_err());
    assert!(connection.query("select * FROM TEST_NUMERIC_CONVERSION")?.try_into::<Vec<u16>>().is_err());
    assert!(connection.query("select * FROM TEST_NUMERIC_CONVERSION")?.try_into::<Vec<u32>>().is_err());
    assert!(connection.query("select * FROM TEST_NUMERIC_CONVERSION")?.try_into::<Vec<i8>>().is_err());
    assert!(connection.query("select * FROM TEST_NUMERIC_CONVERSION")?.try_into::<Vec<u64>>().is_err());

    assert!(connection.query("select * FROM TEST_NUMERIC_CONVERSION")?.try_into::<Vec<i16>>().is_ok());
    assert!(connection.query("select * FROM TEST_NUMERIC_CONVERSION")?.try_into::<Vec<i32>>().is_ok());
    assert!(connection.query("select * FROM TEST_NUMERIC_CONVERSION")?.try_into::<Vec<i64>>().is_ok());

>>>>>>> 5d7433df

    Ok(())
}

fn test_integer(
    _log_handle: &mut ReconfigurationHandle,
    connection: &mut Connection,
) -> HdbResult<()> {
    connection.multiple_statements_ignore_err(vec!["drop table TEST_NUMERIC_CONVERSION"]);
    let stmts = vec!["create table TEST_NUMERIC_CONVERSION (INTEGER INTEGER)"];
    connection.multiple_statements(stmts)?;

    debug!("prepare...");
<<<<<<< HEAD
    let mut insert_stmt = connection.prepare("insert into TEST_NUMERIC_CONVERSION values (?)")?;
=======
    let mut insert_stmt =
        connection.prepare("insert into TEST_NUMERIC_CONVERSION values (?)")?;
>>>>>>> 5d7433df
    debug!("execute...");

    insert_stmt.execute(&(1u8))?;
    insert_stmt.execute(&(1u16))?;
    insert_stmt.execute(&(1u32))?;
    insert_stmt.execute(&(1u64))?;
    insert_stmt.execute(&(1i8))?;
    insert_stmt.execute(&(1i16))?;
    insert_stmt.execute(&(1i32))?;
    insert_stmt.execute(&(1i64))?;

    debug!("query...");
    let resultset = connection.query("select * FROM TEST_NUMERIC_CONVERSION")?;
    debug!("deserialize...");
    let rows: Vec<usize> = resultset.try_into()?;
    assert_eq!(rows, vec![1, 1, 1, 1, 1, 1, 1, 1]);

    assert_eq!(connection.query("select * FROM TEST_NUMERIC_CONVERSION")?.try_into::<Vec<u8>>()?,  vec![1, 1, 1, 1, 1, 1, 1, 1] );
    assert_eq!(connection.query("select * FROM TEST_NUMERIC_CONVERSION")?.try_into::<Vec<u16>>()?, vec![1, 1, 1, 1, 1, 1, 1, 1] );
    assert_eq!(connection.query("select * FROM TEST_NUMERIC_CONVERSION")?.try_into::<Vec<u32>>()?, vec![1, 1, 1, 1, 1, 1, 1, 1] );
    assert_eq!(connection.query("select * FROM TEST_NUMERIC_CONVERSION")?.try_into::<Vec<u64>>()?, vec![1, 1, 1, 1, 1, 1, 1, 1] );
    assert_eq!(connection.query("select * FROM TEST_NUMERIC_CONVERSION")?.try_into::<Vec<i8>>()?,  vec![1, 1, 1, 1, 1, 1, 1, 1] );
    assert_eq!(connection.query("select * FROM TEST_NUMERIC_CONVERSION")?.try_into::<Vec<i16>>()?, vec![1, 1, 1, 1, 1, 1, 1, 1] );
    assert_eq!(connection.query("select * FROM TEST_NUMERIC_CONVERSION")?.try_into::<Vec<i32>>()?, vec![1, 1, 1, 1, 1, 1, 1, 1] );
    assert_eq!(connection.query("select * FROM TEST_NUMERIC_CONVERSION")?.try_into::<Vec<i64>>()?, vec![1, 1, 1, 1, 1, 1, 1, 1] );

    connection.multiple_statements(vec!["TRUNCATE TABLE TEST_NUMERIC_CONVERSION"])?;
    let mut insert_stmt =
        connection.prepare("insert into TEST_NUMERIC_CONVERSION values (?)")?;
    insert_stmt.execute(&(true))?;
    insert_stmt.execute(&(false))?;

    let rows: Vec<bool> = connection.query("select * FROM TEST_NUMERIC_CONVERSION")?.try_into()?;
    assert_eq!(rows, vec![true, false]);


<<<<<<< HEAD
    assert_eq!(
        connection
            .query("select * FROM TEST_NUMERIC_CONVERSION")?
            .try_into::<Vec<u8>>()?,
        vec![1, 1, 1, 1, 1, 1, 1, 1]
    );
    assert_eq!(
        connection
            .query("select * FROM TEST_NUMERIC_CONVERSION")?
            .try_into::<Vec<u16>>()?,
        vec![1, 1, 1, 1, 1, 1, 1, 1]
    );
    assert_eq!(
        connection
            .query("select * FROM TEST_NUMERIC_CONVERSION")?
            .try_into::<Vec<u32>>()?,
        vec![1, 1, 1, 1, 1, 1, 1, 1]
    );
    assert_eq!(
        connection
            .query("select * FROM TEST_NUMERIC_CONVERSION")?
            .try_into::<Vec<u64>>()?,
        vec![1, 1, 1, 1, 1, 1, 1, 1]
    );
    assert_eq!(
        connection
            .query("select * FROM TEST_NUMERIC_CONVERSION")?
            .try_into::<Vec<i8>>()?,
        vec![1, 1, 1, 1, 1, 1, 1, 1]
    );
    assert_eq!(
        connection
            .query("select * FROM TEST_NUMERIC_CONVERSION")?
            .try_into::<Vec<i16>>()?,
        vec![1, 1, 1, 1, 1, 1, 1, 1]
    );
    assert_eq!(
        connection
            .query("select * FROM TEST_NUMERIC_CONVERSION")?
            .try_into::<Vec<i32>>()?,
        vec![1, 1, 1, 1, 1, 1, 1, 1]
    );
    assert_eq!(
        connection
            .query("select * FROM TEST_NUMERIC_CONVERSION")?
            .try_into::<Vec<i64>>()?,
        vec![1, 1, 1, 1, 1, 1, 1, 1]
    );

    connection.multiple_statements(vec!["TRUNCATE TABLE TEST_NUMERIC_CONVERSION"])?;
    let mut insert_stmt = connection.prepare("insert into TEST_NUMERIC_CONVERSION values (?)")?;
    insert_stmt.execute(&(true))?;
    insert_stmt.execute(&(false))?;

    let num_rows: Vec<bool> = connection
        .query("select * FROM TEST_NUMERIC_CONVERSION")?
        .try_into()?;
    assert_eq!(num_rows, vec![true, false]);

=======
>>>>>>> 5d7433df
    insert_stmt.execute(&(-1i8))?;
    insert_stmt.execute(&(-1i16))?;
    insert_stmt.execute(&(-1i32))?;
    insert_stmt.execute(&(-1i64))?;

    //in range
    assert!(insert_stmt.execute(&(2_147_483_647u32)).is_ok());
    assert!(insert_stmt.execute(&(2_147_483_647u64)).is_ok());
    assert!(insert_stmt.execute(&(2_147_483_647i64)).is_ok());

    //out of range
    assert!(insert_stmt.execute(&(2_147_483_648u32)).is_err());
    assert!(insert_stmt.execute(&(2_147_483_648u64)).is_err());
    assert!(insert_stmt.execute(&(2_147_483_648i64)).is_err());

    //in range
    assert!(insert_stmt.execute(&(-2_147_483_648i32)).is_ok());
    assert!(insert_stmt.execute(&(-2_147_483_648i64)).is_ok());

    //out of range
    assert!(insert_stmt.execute(&(-2_147_483_649i64)).is_err());

<<<<<<< HEAD
    assert!(connection
        .query("select * FROM TEST_NUMERIC_CONVERSION")?
        .try_into::<Vec<u8>>()
        .is_err());
    assert!(connection
        .query("select * FROM TEST_NUMERIC_CONVERSION")?
        .try_into::<Vec<u16>>()
        .is_err());
    assert!(connection
        .query("select * FROM TEST_NUMERIC_CONVERSION")?
        .try_into::<Vec<u32>>()
        .is_err());
    assert!(connection
        .query("select * FROM TEST_NUMERIC_CONVERSION")?
        .try_into::<Vec<i8>>()
        .is_err());
    assert!(connection
        .query("select * FROM TEST_NUMERIC_CONVERSION")?
        .try_into::<Vec<i16>>()
        .is_err());
    assert!(connection
        .query("select * FROM TEST_NUMERIC_CONVERSION")?
        .try_into::<Vec<u64>>()
        .is_err());

    assert!(connection
        .query("select * FROM TEST_NUMERIC_CONVERSION")?
        .try_into::<Vec<i32>>()
        .is_ok());
    assert!(connection
        .query("select * FROM TEST_NUMERIC_CONVERSION")?
        .try_into::<Vec<i64>>()
        .is_ok());
=======

    assert!(connection.query("select * FROM TEST_NUMERIC_CONVERSION")?.try_into::<Vec<u8>>().is_err());
    assert!(connection.query("select * FROM TEST_NUMERIC_CONVERSION")?.try_into::<Vec<u16>>().is_err());
    assert!(connection.query("select * FROM TEST_NUMERIC_CONVERSION")?.try_into::<Vec<u32>>().is_err());
    assert!(connection.query("select * FROM TEST_NUMERIC_CONVERSION")?.try_into::<Vec<i8>>().is_err());
    assert!(connection.query("select * FROM TEST_NUMERIC_CONVERSION")?.try_into::<Vec<i16>>().is_err());
    assert!(connection.query("select * FROM TEST_NUMERIC_CONVERSION")?.try_into::<Vec<u64>>().is_err());

    assert!(connection.query("select * FROM TEST_NUMERIC_CONVERSION")?.try_into::<Vec<i32>>().is_ok());
    assert!(connection.query("select * FROM TEST_NUMERIC_CONVERSION")?.try_into::<Vec<i64>>().is_ok());
>>>>>>> 5d7433df

    Ok(())
}

fn test_big_int(
    _log_handle: &mut ReconfigurationHandle,
    connection: &mut Connection,
) -> HdbResult<()> {
    connection.multiple_statements_ignore_err(vec!["drop table TEST_NUMERIC_CONVERSION"]);
    let stmts = vec!["create table TEST_NUMERIC_CONVERSION (BIGINT BIGINT)"];
    connection.multiple_statements(stmts)?;

    debug!("prepare...");
<<<<<<< HEAD
    let mut insert_stmt = connection.prepare("insert into TEST_NUMERIC_CONVERSION values (?)")?;
=======
    let mut insert_stmt =
        connection.prepare("insert into TEST_NUMERIC_CONVERSION values (?)")?;
>>>>>>> 5d7433df
    debug!("execute...");

    insert_stmt.execute(&(1u8))?;
    insert_stmt.execute(&(1u16))?;
    insert_stmt.execute(&(1u32))?;
    insert_stmt.execute(&(1u64))?;
    insert_stmt.execute(&(1i8))?;
    insert_stmt.execute(&(1i16))?;
    insert_stmt.execute(&(1i32))?;
    insert_stmt.execute(&(1i64))?;

    debug!("query...");
    let resultset = connection.query("select * FROM TEST_NUMERIC_CONVERSION")?;
    debug!("deserialize...");
    let rows: Vec<usize> = resultset.try_into()?;
    assert_eq!(rows, vec![1, 1, 1, 1, 1, 1, 1, 1]);

    assert_eq!(connection.query("select * FROM TEST_NUMERIC_CONVERSION")?.try_into::<Vec<u8>>()?,  vec![1, 1, 1, 1, 1, 1, 1, 1] );
    assert_eq!(connection.query("select * FROM TEST_NUMERIC_CONVERSION")?.try_into::<Vec<u16>>()?, vec![1, 1, 1, 1, 1, 1, 1, 1] );
    assert_eq!(connection.query("select * FROM TEST_NUMERIC_CONVERSION")?.try_into::<Vec<u32>>()?, vec![1, 1, 1, 1, 1, 1, 1, 1] );
    assert_eq!(connection.query("select * FROM TEST_NUMERIC_CONVERSION")?.try_into::<Vec<u64>>()?, vec![1, 1, 1, 1, 1, 1, 1, 1] );
    assert_eq!(connection.query("select * FROM TEST_NUMERIC_CONVERSION")?.try_into::<Vec<i8>>()?,  vec![1, 1, 1, 1, 1, 1, 1, 1] );
    assert_eq!(connection.query("select * FROM TEST_NUMERIC_CONVERSION")?.try_into::<Vec<i16>>()?, vec![1, 1, 1, 1, 1, 1, 1, 1] );
    assert_eq!(connection.query("select * FROM TEST_NUMERIC_CONVERSION")?.try_into::<Vec<i32>>()?, vec![1, 1, 1, 1, 1, 1, 1, 1] );
    assert_eq!(connection.query("select * FROM TEST_NUMERIC_CONVERSION")?.try_into::<Vec<i64>>()?, vec![1, 1, 1, 1, 1, 1, 1, 1] );

    connection.multiple_statements(vec!["TRUNCATE TABLE TEST_NUMERIC_CONVERSION"])?;
    let mut insert_stmt =
        connection.prepare("insert into TEST_NUMERIC_CONVERSION values (?)")?;
    insert_stmt.execute(&(true))?;
    insert_stmt.execute(&(false))?;

    let rows: Vec<bool> = connection.query("select * FROM TEST_NUMERIC_CONVERSION")?.try_into()?;
    assert_eq!(rows, vec![true, false]);

    assert_eq!(
        connection
            .query("select * FROM TEST_NUMERIC_CONVERSION")?
            .try_into::<Vec<u8>>()?,
        vec![1, 1, 1, 1, 1, 1, 1, 1]
    );
    assert_eq!(
        connection
            .query("select * FROM TEST_NUMERIC_CONVERSION")?
            .try_into::<Vec<u16>>()?,
        vec![1, 1, 1, 1, 1, 1, 1, 1]
    );
    assert_eq!(
        connection
            .query("select * FROM TEST_NUMERIC_CONVERSION")?
            .try_into::<Vec<u32>>()?,
        vec![1, 1, 1, 1, 1, 1, 1, 1]
    );
    assert_eq!(
        connection
            .query("select * FROM TEST_NUMERIC_CONVERSION")?
            .try_into::<Vec<u64>>()?,
        vec![1, 1, 1, 1, 1, 1, 1, 1]
    );
    assert_eq!(
        connection
            .query("select * FROM TEST_NUMERIC_CONVERSION")?
            .try_into::<Vec<i8>>()?,
        vec![1, 1, 1, 1, 1, 1, 1, 1]
    );
    assert_eq!(
        connection
            .query("select * FROM TEST_NUMERIC_CONVERSION")?
            .try_into::<Vec<i16>>()?,
        vec![1, 1, 1, 1, 1, 1, 1, 1]
    );
    assert_eq!(
        connection
            .query("select * FROM TEST_NUMERIC_CONVERSION")?
            .try_into::<Vec<i32>>()?,
        vec![1, 1, 1, 1, 1, 1, 1, 1]
    );
    assert_eq!(
        connection
            .query("select * FROM TEST_NUMERIC_CONVERSION")?
            .try_into::<Vec<i64>>()?,
        vec![1, 1, 1, 1, 1, 1, 1, 1]
    );

    connection.multiple_statements(vec!["TRUNCATE TABLE TEST_NUMERIC_CONVERSION"])?;
    let mut insert_stmt = connection.prepare("insert into TEST_NUMERIC_CONVERSION values (?)")?;
    insert_stmt.execute(&(true))?;
    insert_stmt.execute(&(false))?;

    let num_rows: Vec<bool> = connection
        .query("select * FROM TEST_NUMERIC_CONVERSION")?
        .try_into()?;
    assert_eq!(num_rows, vec![true, false]);

    insert_stmt.execute(&(-1i8))?;
    insert_stmt.execute(&(-1i16))?;
    insert_stmt.execute(&(-1i32))?;
    insert_stmt.execute(&(-1i64))?;

    //in range
    assert!(insert_stmt.execute(&(9_223_372_036_854_775_807u64)).is_ok());
    assert!(insert_stmt.execute(&(9_223_372_036_854_775_807i64)).is_ok());

    //out of range
    assert!(insert_stmt
        .execute(&(9_223_372_036_854_775_808u64))
        .is_err());

    //in range
    assert!(insert_stmt
        .execute(&(-9_223_372_036_854_775_808i64))
        .is_ok());

    assert!(connection
        .query("select * FROM TEST_NUMERIC_CONVERSION")?
        .try_into::<Vec<u8>>()
        .is_err());
    assert!(connection
        .query("select * FROM TEST_NUMERIC_CONVERSION")?
        .try_into::<Vec<u16>>()
        .is_err());
    assert!(connection
        .query("select * FROM TEST_NUMERIC_CONVERSION")?
        .try_into::<Vec<u32>>()
        .is_err());
    assert!(connection
        .query("select * FROM TEST_NUMERIC_CONVERSION")?
        .try_into::<Vec<i8>>()
        .is_err());
    assert!(connection
        .query("select * FROM TEST_NUMERIC_CONVERSION")?
        .try_into::<Vec<i16>>()
        .is_err());
    assert!(connection
        .query("select * FROM TEST_NUMERIC_CONVERSION")?
        .try_into::<Vec<i32>>()
        .is_err());
    assert!(connection
        .query("select * FROM TEST_NUMERIC_CONVERSION")?
        .try_into::<Vec<u64>>()
        .is_err());

    assert!(connection
        .query("select * FROM TEST_NUMERIC_CONVERSION")?
        .try_into::<Vec<i64>>()
        .is_ok());

    assert!(connection.query("select * FROM TEST_NUMERIC_CONVERSION")?.try_into::<Vec<u8>>().is_err());
    assert!(connection.query("select * FROM TEST_NUMERIC_CONVERSION")?.try_into::<Vec<u16>>().is_err());
    assert!(connection.query("select * FROM TEST_NUMERIC_CONVERSION")?.try_into::<Vec<u32>>().is_err());
    assert!(connection.query("select * FROM TEST_NUMERIC_CONVERSION")?.try_into::<Vec<i8>>().is_err());
    assert!(connection.query("select * FROM TEST_NUMERIC_CONVERSION")?.try_into::<Vec<i16>>().is_err());
    assert!(connection.query("select * FROM TEST_NUMERIC_CONVERSION")?.try_into::<Vec<i32>>().is_err());
    assert!(connection.query("select * FROM TEST_NUMERIC_CONVERSION")?.try_into::<Vec<u64>>().is_err());

    assert!(connection.query("select * FROM TEST_NUMERIC_CONVERSION")?.try_into::<Vec<i64>>().is_ok());

    Ok(())
}

fn test_decimal(
    _log_handle: &mut ReconfigurationHandle,
    connection: &mut Connection,
) -> HdbResult<()> {
    connection.multiple_statements_ignore_err(vec!["drop table TEST_NUMERIC_CONVERSION"]);
    let stmts = vec!["create table TEST_NUMERIC_CONVERSION (DECIMAL DECIMAL)"];
    connection.multiple_statements(stmts)?;

    debug!("prepare...");
    let mut insert_stmt =
        connection.prepare("insert into TEST_NUMERIC_CONVERSION values (?)")?;
    debug!("execute...");

    insert_stmt.execute(&(1u8))?;
    insert_stmt.execute(&(1u16))?;
    insert_stmt.execute(&(1u32))?;
    insert_stmt.execute(&(1u64))?;
    insert_stmt.execute(&(1i8))?;
    insert_stmt.execute(&(1i16))?;
    insert_stmt.execute(&(1i32))?;
    insert_stmt.execute(&(1i64))?;

    debug!("query...");
    let resultset = connection.query("select * FROM TEST_NUMERIC_CONVERSION")?;
    debug!("deserialize...");
    let rows: Vec<usize> = resultset.try_into()?;
    assert_eq!(rows, vec![1, 1, 1, 1, 1, 1, 1, 1]);

    assert_eq!(connection.query("select * FROM TEST_NUMERIC_CONVERSION")?.try_into::<Vec<u8>>()?,  vec![1, 1, 1, 1, 1, 1, 1, 1] );
    assert_eq!(connection.query("select * FROM TEST_NUMERIC_CONVERSION")?.try_into::<Vec<u16>>()?, vec![1, 1, 1, 1, 1, 1, 1, 1] );
    assert_eq!(connection.query("select * FROM TEST_NUMERIC_CONVERSION")?.try_into::<Vec<u32>>()?, vec![1, 1, 1, 1, 1, 1, 1, 1] );
    assert_eq!(connection.query("select * FROM TEST_NUMERIC_CONVERSION")?.try_into::<Vec<u64>>()?, vec![1, 1, 1, 1, 1, 1, 1, 1] );
    assert_eq!(connection.query("select * FROM TEST_NUMERIC_CONVERSION")?.try_into::<Vec<i8>>()?,  vec![1, 1, 1, 1, 1, 1, 1, 1] );
    assert_eq!(connection.query("select * FROM TEST_NUMERIC_CONVERSION")?.try_into::<Vec<i16>>()?, vec![1, 1, 1, 1, 1, 1, 1, 1] );
    assert_eq!(connection.query("select * FROM TEST_NUMERIC_CONVERSION")?.try_into::<Vec<i32>>()?, vec![1, 1, 1, 1, 1, 1, 1, 1] );
    assert_eq!(connection.query("select * FROM TEST_NUMERIC_CONVERSION")?.try_into::<Vec<i64>>()?, vec![1, 1, 1, 1, 1, 1, 1, 1] );

    let rows: Result<Vec<bool>, _> = connection.query("select * FROM TEST_NUMERIC_CONVERSION")?.try_into();
    assert!(rows.is_err());

    connection.multiple_statements(vec!["TRUNCATE TABLE TEST_NUMERIC_CONVERSION"])?;
    let mut insert_stmt =
        connection.prepare("insert into TEST_NUMERIC_CONVERSION values (?)")?;

    // currently no boolean to decimal conversion
    assert!(insert_stmt.execute(&(true)).is_err());
    assert!(insert_stmt.execute(&(false)).is_err());

    insert_stmt.execute(&(-1i8))?;
    insert_stmt.execute(&(-1i16))?;
    insert_stmt.execute(&(-1i32))?;
    insert_stmt.execute(&(-1i64))?;

    assert!(insert_stmt.execute(&(9_223_372_036_854_775_807u64)).is_ok());
    assert!(insert_stmt.execute(&(9_223_372_036_854_775_807i64)).is_ok());
    assert!(insert_stmt.execute(&(-9_223_372_036_854_775_808i64)).is_ok());

    assert!(connection.query("select * FROM TEST_NUMERIC_CONVERSION")?.try_into::<Vec<u8>>().is_err());
    assert!(connection.query("select * FROM TEST_NUMERIC_CONVERSION")?.try_into::<Vec<u16>>().is_err());
    assert!(connection.query("select * FROM TEST_NUMERIC_CONVERSION")?.try_into::<Vec<u32>>().is_err());
    assert!(connection.query("select * FROM TEST_NUMERIC_CONVERSION")?.try_into::<Vec<i8>>().is_err());
    assert!(connection.query("select * FROM TEST_NUMERIC_CONVERSION")?.try_into::<Vec<i16>>().is_err());
    assert!(connection.query("select * FROM TEST_NUMERIC_CONVERSION")?.try_into::<Vec<i32>>().is_err());
    assert!(connection.query("select * FROM TEST_NUMERIC_CONVERSION")?.try_into::<Vec<u64>>().is_err());
    assert!(connection.query("select * FROM TEST_NUMERIC_CONVERSION")?.try_into::<Vec<i64>>().is_ok());

    Ok(())
}

fn conversion_error(
    _log_handle: &mut ReconfigurationHandle,
    connection: &mut Connection,
) -> HdbResult<()> {
    connection.multiple_statements_ignore_err(vec!["drop table TEST_NUMERIC_CONVERSION"]);
    let stmts = vec!["create table TEST_NUMERIC_CONVERSION (TEXT NVARCHAR(50))"];
    connection.multiple_statements(stmts)?;

    debug!("prepare...");
    let mut insert_stmt =
        connection.prepare("insert into TEST_NUMERIC_CONVERSION values (?)")?;
    debug!("execute...");

    insert_stmt.execute(&("nan"))?;

    assert!(connection.query("select * FROM TEST_NUMERIC_CONVERSION")?.try_into::<Vec<u8>>().is_err());
    assert!(connection.query("select * FROM TEST_NUMERIC_CONVERSION")?.try_into::<Vec<u16>>().is_err());
    assert!(connection.query("select * FROM TEST_NUMERIC_CONVERSION")?.try_into::<Vec<u32>>().is_err());
    assert!(connection.query("select * FROM TEST_NUMERIC_CONVERSION")?.try_into::<Vec<i8>>().is_err());
    assert!(connection.query("select * FROM TEST_NUMERIC_CONVERSION")?.try_into::<Vec<i16>>().is_err());
    assert!(connection.query("select * FROM TEST_NUMERIC_CONVERSION")?.try_into::<Vec<i32>>().is_err());
    assert!(connection.query("select * FROM TEST_NUMERIC_CONVERSION")?.try_into::<Vec<u64>>().is_err());
    assert!(connection.query("select * FROM TEST_NUMERIC_CONVERSION")?.try_into::<Vec<i64>>().is_err());
    assert!(connection.query("select * FROM TEST_NUMERIC_CONVERSION")?.try_into::<Vec<f32>>().is_err());
    assert!(connection.query("select * FROM TEST_NUMERIC_CONVERSION")?.try_into::<Vec<f64>>().is_err());

    Ok(())
}<|MERGE_RESOLUTION|>--- conflicted
+++ resolved
@@ -3,6 +3,8 @@
 use flexi_logger::ReconfigurationHandle;
 use hdbconnect::{Connection, HdbResult};
 use log::{debug, info};
+
+const QUERY: &'static str = "select * FROM TEST_NUMERIC_CONVERSION";
 
 // cargo test test_042_numeric_conversion -- --nocapture
 #[test]
@@ -33,12 +35,7 @@
     connection.multiple_statements(stmts)?;
 
     debug!("prepare...");
-<<<<<<< HEAD
-    let mut insert_stmt = connection.prepare("insert into TEST_NUMERIC_CONVERSION values (?)")?;
-=======
-    let mut insert_stmt =
-        connection.prepare("insert into TEST_NUMERIC_CONVERSION values (?)")?;
->>>>>>> 5d7433df
+    let mut insert_stmt = connection.prepare("insert into TEST_NUMERIC_CONVERSION values (?)")?;
     debug!("execute...");
     insert_stmt.execute(&(1u8))?;
     insert_stmt.execute(&(1u16))?;
@@ -50,86 +47,67 @@
     insert_stmt.execute(&(1i64))?;
 
     debug!("query...");
-    let resultset = connection.query("select * FROM TEST_NUMERIC_CONVERSION")?;
+    let resultset = connection.query(QUERY)?;
     debug!("deserialize...");
     let rows: Vec<usize> = resultset.try_into()?;
     assert_eq!(rows, vec![1, 1, 1, 1, 1, 1, 1, 1]);
 
-    assert_eq!(connection.query("select * FROM TEST_NUMERIC_CONVERSION")?.try_into::<Vec<u8>>()?,  vec![1, 1, 1, 1, 1, 1, 1, 1] );
-    assert_eq!(connection.query("select * FROM TEST_NUMERIC_CONVERSION")?.try_into::<Vec<u16>>()?, vec![1, 1, 1, 1, 1, 1, 1, 1] );
-    assert_eq!(connection.query("select * FROM TEST_NUMERIC_CONVERSION")?.try_into::<Vec<u32>>()?, vec![1, 1, 1, 1, 1, 1, 1, 1] );
-    assert_eq!(connection.query("select * FROM TEST_NUMERIC_CONVERSION")?.try_into::<Vec<u64>>()?, vec![1, 1, 1, 1, 1, 1, 1, 1] );
-    assert_eq!(connection.query("select * FROM TEST_NUMERIC_CONVERSION")?.try_into::<Vec<i8>>()?,  vec![1, 1, 1, 1, 1, 1, 1, 1] );
-    assert_eq!(connection.query("select * FROM TEST_NUMERIC_CONVERSION")?.try_into::<Vec<i16>>()?, vec![1, 1, 1, 1, 1, 1, 1, 1] );
-    assert_eq!(connection.query("select * FROM TEST_NUMERIC_CONVERSION")?.try_into::<Vec<i32>>()?, vec![1, 1, 1, 1, 1, 1, 1, 1] );
-    assert_eq!(connection.query("select * FROM TEST_NUMERIC_CONVERSION")?.try_into::<Vec<i64>>()?, vec![1, 1, 1, 1, 1, 1, 1, 1] );
-
-    connection.multiple_statements(vec!["TRUNCATE TABLE TEST_NUMERIC_CONVERSION"])?;
-    let mut insert_stmt =
-        connection.prepare("insert into TEST_NUMERIC_CONVERSION values (?)")?;
-    insert_stmt.execute(&(true))?;
-    insert_stmt.execute(&(false))?;
-
-    let rows: Vec<bool> = connection.query("select * FROM TEST_NUMERIC_CONVERSION")?.try_into()?;
+    assert_eq!(
+        connection.query(QUERY)?.try_into::<Vec<u8>>()?,
+        vec![1, 1, 1, 1, 1, 1, 1, 1]
+    );
+    assert_eq!(
+        connection.query(QUERY)?.try_into::<Vec<u16>>()?,
+        vec![1, 1, 1, 1, 1, 1, 1, 1]
+    );
+    assert_eq!(
+        connection.query(QUERY)?.try_into::<Vec<u32>>()?,
+        vec![1, 1, 1, 1, 1, 1, 1, 1]
+    );
+    assert_eq!(
+        connection.query(QUERY)?.try_into::<Vec<u64>>()?,
+        vec![1, 1, 1, 1, 1, 1, 1, 1]
+    );
+    assert_eq!(
+        connection.query(QUERY)?.try_into::<Vec<i8>>()?,
+        vec![1, 1, 1, 1, 1, 1, 1, 1]
+    );
+    assert_eq!(
+        connection.query(QUERY)?.try_into::<Vec<i16>>()?,
+        vec![1, 1, 1, 1, 1, 1, 1, 1]
+    );
+    assert_eq!(
+        connection.query(QUERY)?.try_into::<Vec<i32>>()?,
+        vec![1, 1, 1, 1, 1, 1, 1, 1]
+    );
+    assert_eq!(
+        connection.query(QUERY)?.try_into::<Vec<i64>>()?,
+        vec![1, 1, 1, 1, 1, 1, 1, 1]
+    );
+
+    connection.multiple_statements(vec!["TRUNCATE TABLE TEST_NUMERIC_CONVERSION"])?;
+    let mut insert_stmt = connection.prepare("insert into TEST_NUMERIC_CONVERSION values (?)")?;
+    insert_stmt.execute(&(true))?;
+    insert_stmt.execute(&(false))?;
+
+    let rows: Vec<bool> = connection.query(QUERY)?.try_into()?;
     assert_eq!(rows, vec![true, false]);
 
-    assert_eq!(
-        connection
-            .query("select * FROM TEST_NUMERIC_CONVERSION")?
-            .try_into::<Vec<u8>>()?,
-        vec![1, 1, 1, 1, 1, 1, 1, 1]
-    );
-    assert_eq!(
-        connection
-            .query("select * FROM TEST_NUMERIC_CONVERSION")?
-            .try_into::<Vec<u16>>()?,
-        vec![1, 1, 1, 1, 1, 1, 1, 1]
-    );
-    assert_eq!(
-        connection
-            .query("select * FROM TEST_NUMERIC_CONVERSION")?
-            .try_into::<Vec<u32>>()?,
-        vec![1, 1, 1, 1, 1, 1, 1, 1]
-    );
-    assert_eq!(
-        connection
-            .query("select * FROM TEST_NUMERIC_CONVERSION")?
-            .try_into::<Vec<u64>>()?,
-        vec![1, 1, 1, 1, 1, 1, 1, 1]
-    );
-    assert_eq!(
-        connection
-            .query("select * FROM TEST_NUMERIC_CONVERSION")?
-            .try_into::<Vec<i8>>()?,
-        vec![1, 1, 1, 1, 1, 1, 1, 1]
-    );
-    assert_eq!(
-        connection
-            .query("select * FROM TEST_NUMERIC_CONVERSION")?
-            .try_into::<Vec<i16>>()?,
-        vec![1, 1, 1, 1, 1, 1, 1, 1]
-    );
-    assert_eq!(
-        connection
-            .query("select * FROM TEST_NUMERIC_CONVERSION")?
-            .try_into::<Vec<i32>>()?,
-        vec![1, 1, 1, 1, 1, 1, 1, 1]
-    );
-    assert_eq!(
-        connection
-            .query("select * FROM TEST_NUMERIC_CONVERSION")?
-            .try_into::<Vec<i64>>()?,
-        vec![1, 1, 1, 1, 1, 1, 1, 1]
-    );
-
-    connection.multiple_statements(vec!["TRUNCATE TABLE TEST_NUMERIC_CONVERSION"])?;
-    let mut insert_stmt = connection.prepare("insert into TEST_NUMERIC_CONVERSION values (?)")?;
-    insert_stmt.execute(&(true))?;
-    insert_stmt.execute(&(false))?;
-
-    let num_rows: Vec<bool> = connection
-        .query("select * FROM TEST_NUMERIC_CONVERSION")?
-        .try_into()?;
+    assert_eq!(connection.query(QUERY)?.try_into::<Vec<u8>>()?, vec![1, 0]);
+    assert_eq!(connection.query(QUERY)?.try_into::<Vec<u16>>()?, vec![1, 0]);
+    assert_eq!(connection.query(QUERY)?.try_into::<Vec<u32>>()?, vec![1, 0]);
+    assert_eq!(connection.query(QUERY)?.try_into::<Vec<u64>>()?, vec![1, 0]);
+    assert_eq!(connection.query(QUERY)?.try_into::<Vec<i8>>()?, vec![1, 0]);
+    assert_eq!(connection.query(QUERY)?.try_into::<Vec<i16>>()?, vec![1, 0]);
+    assert_eq!(connection.query(QUERY)?.try_into::<Vec<i32>>()?, vec![1, 0]);
+    assert_eq!(connection.query(QUERY)?.try_into::<Vec<i64>>()?, vec![1, 0]);
+
+    connection.multiple_statements(vec!["TRUNCATE TABLE TEST_NUMERIC_CONVERSION"])?;
+    let mut insert_stmt = connection.prepare("insert into TEST_NUMERIC_CONVERSION values (?)")?;
+    insert_stmt.execute(&(true))?;
+    insert_stmt.execute(&(false))?;
+
+    let num_rows: Vec<bool> = connection.query(QUERY)?.try_into()?;
     assert_eq!(num_rows, vec![true, false]);
 
     //negative values not allowed
@@ -154,51 +132,16 @@
     assert!(insert_stmt.execute(&(256i32)).is_err());
     assert!(insert_stmt.execute(&(256i64)).is_err());
 
-<<<<<<< HEAD
-    assert!(connection
-        .query("select * FROM TEST_NUMERIC_CONVERSION")?
-        .try_into::<Vec<u8>>()
-        .is_ok());
-    assert!(connection
-        .query("select * FROM TEST_NUMERIC_CONVERSION")?
-        .try_into::<Vec<u16>>()
-        .is_ok());
-    assert!(connection
-        .query("select * FROM TEST_NUMERIC_CONVERSION")?
-        .try_into::<Vec<u32>>()
-        .is_ok());
-    assert!(connection
-        .query("select * FROM TEST_NUMERIC_CONVERSION")?
-        .try_into::<Vec<u64>>()
-        .is_ok());
-    assert!(connection
-        .query("select * FROM TEST_NUMERIC_CONVERSION")?
-        .try_into::<Vec<i16>>()
-        .is_ok());
-    assert!(connection
-        .query("select * FROM TEST_NUMERIC_CONVERSION")?
-        .try_into::<Vec<i32>>()
-        .is_ok());
-    assert!(connection
-        .query("select * FROM TEST_NUMERIC_CONVERSION")?
-        .try_into::<Vec<i64>>()
-        .is_ok());
-
-    assert!(connection
-        .query("select * FROM TEST_NUMERIC_CONVERSION")?
-        .try_into::<Vec<i8>>()
-        .is_err());
-=======
-    assert!(connection.query("select * FROM TEST_NUMERIC_CONVERSION")?.try_into::<Vec<u8>>().is_ok());
-    assert!(connection.query("select * FROM TEST_NUMERIC_CONVERSION")?.try_into::<Vec<u16>>().is_ok());
-    assert!(connection.query("select * FROM TEST_NUMERIC_CONVERSION")?.try_into::<Vec<u32>>().is_ok());
-    assert!(connection.query("select * FROM TEST_NUMERIC_CONVERSION")?.try_into::<Vec<u64>>().is_ok());
-    assert!(connection.query("select * FROM TEST_NUMERIC_CONVERSION")?.try_into::<Vec<i16>>().is_ok());
-    assert!(connection.query("select * FROM TEST_NUMERIC_CONVERSION")?.try_into::<Vec<i32>>().is_ok());
-    assert!(connection.query("select * FROM TEST_NUMERIC_CONVERSION")?.try_into::<Vec<i64>>().is_ok());
-
-    assert!(connection.query("select * FROM TEST_NUMERIC_CONVERSION")?.try_into::<Vec<i8>>().is_err());
->>>>>>> 5d7433df
+    let query = QUERY;
+    assert!(connection.query(query)?.try_into::<Vec<u8>>().is_ok());
+    assert!(connection.query(query)?.try_into::<Vec<u16>>().is_ok());
+    assert!(connection.query(query)?.try_into::<Vec<u32>>().is_ok());
+    assert!(connection.query(query)?.try_into::<Vec<u64>>().is_ok());
+    assert!(connection.query(query)?.try_into::<Vec<i16>>().is_ok());
+    assert!(connection.query(query)?.try_into::<Vec<i32>>().is_ok());
+    assert!(connection.query(query)?.try_into::<Vec<i64>>().is_ok());
+
+    assert!(connection.query(query)?.try_into::<Vec<i8>>().is_err());
     Ok(())
 }
 
@@ -211,12 +154,7 @@
     connection.multiple_statements(stmts)?;
 
     debug!("prepare...");
-<<<<<<< HEAD
-    let mut insert_stmt = connection.prepare("insert into TEST_NUMERIC_CONVERSION values (?)")?;
-=======
-    let mut insert_stmt =
-        connection.prepare("insert into TEST_NUMERIC_CONVERSION values (?)")?;
->>>>>>> 5d7433df
+    let mut insert_stmt = connection.prepare("insert into TEST_NUMERIC_CONVERSION values (?)")?;
     debug!("execute...");
     insert_stmt.execute(&(1u8))?;
     insert_stmt.execute(&(1u16))?;
@@ -228,87 +166,68 @@
     insert_stmt.execute(&(1i64))?;
 
     debug!("query...");
-    let resultset = connection.query("select * FROM TEST_NUMERIC_CONVERSION")?;
+    let query = QUERY;
+    let resultset = connection.query(query)?;
     debug!("deserialize...");
     let rows: Vec<usize> = resultset.try_into()?;
     assert_eq!(rows, vec![1, 1, 1, 1, 1, 1, 1, 1]);
 
-    assert_eq!(connection.query("select * FROM TEST_NUMERIC_CONVERSION")?.try_into::<Vec<u8>>()?,  vec![1, 1, 1, 1, 1, 1, 1, 1] );
-    assert_eq!(connection.query("select * FROM TEST_NUMERIC_CONVERSION")?.try_into::<Vec<u16>>()?, vec![1, 1, 1, 1, 1, 1, 1, 1] );
-    assert_eq!(connection.query("select * FROM TEST_NUMERIC_CONVERSION")?.try_into::<Vec<u32>>()?, vec![1, 1, 1, 1, 1, 1, 1, 1] );
-    assert_eq!(connection.query("select * FROM TEST_NUMERIC_CONVERSION")?.try_into::<Vec<u64>>()?, vec![1, 1, 1, 1, 1, 1, 1, 1] );
-    assert_eq!(connection.query("select * FROM TEST_NUMERIC_CONVERSION")?.try_into::<Vec<i8>>()?,  vec![1, 1, 1, 1, 1, 1, 1, 1] );
-    assert_eq!(connection.query("select * FROM TEST_NUMERIC_CONVERSION")?.try_into::<Vec<i16>>()?, vec![1, 1, 1, 1, 1, 1, 1, 1] );
-    assert_eq!(connection.query("select * FROM TEST_NUMERIC_CONVERSION")?.try_into::<Vec<i32>>()?, vec![1, 1, 1, 1, 1, 1, 1, 1] );
-    assert_eq!(connection.query("select * FROM TEST_NUMERIC_CONVERSION")?.try_into::<Vec<i64>>()?, vec![1, 1, 1, 1, 1, 1, 1, 1] );
-
-    connection.multiple_statements(vec!["TRUNCATE TABLE TEST_NUMERIC_CONVERSION"])?;
-    let mut insert_stmt =
-        connection.prepare("insert into TEST_NUMERIC_CONVERSION values (?)")?;
-    insert_stmt.execute(&(true))?;
-    insert_stmt.execute(&(false))?;
-
-    let rows: Vec<bool> = connection.query("select * FROM TEST_NUMERIC_CONVERSION")?.try_into()?;
+    assert_eq!(
+        connection.query(query)?.try_into::<Vec<u8>>()?,
+        vec![1, 1, 1, 1, 1, 1, 1, 1]
+    );
+    assert_eq!(
+        connection.query(query)?.try_into::<Vec<u16>>()?,
+        vec![1, 1, 1, 1, 1, 1, 1, 1]
+    );
+    assert_eq!(
+        connection.query(query)?.try_into::<Vec<u32>>()?,
+        vec![1, 1, 1, 1, 1, 1, 1, 1]
+    );
+    assert_eq!(
+        connection.query(query)?.try_into::<Vec<u64>>()?,
+        vec![1, 1, 1, 1, 1, 1, 1, 1]
+    );
+    assert_eq!(
+        connection.query(query)?.try_into::<Vec<i8>>()?,
+        vec![1, 1, 1, 1, 1, 1, 1, 1]
+    );
+    assert_eq!(
+        connection.query(query)?.try_into::<Vec<i16>>()?,
+        vec![1, 1, 1, 1, 1, 1, 1, 1]
+    );
+    assert_eq!(
+        connection.query(query)?.try_into::<Vec<i32>>()?,
+        vec![1, 1, 1, 1, 1, 1, 1, 1]
+    );
+    assert_eq!(
+        connection.query(query)?.try_into::<Vec<i64>>()?,
+        vec![1, 1, 1, 1, 1, 1, 1, 1]
+    );
+
+    connection.multiple_statements(vec!["TRUNCATE TABLE TEST_NUMERIC_CONVERSION"])?;
+    let mut insert_stmt = connection.prepare("insert into TEST_NUMERIC_CONVERSION values (?)")?;
+    insert_stmt.execute(&(true))?;
+    insert_stmt.execute(&(false))?;
+
+    let rows: Vec<bool> = connection.query(query)?.try_into()?;
     assert_eq!(rows, vec![true, false]);
 
-
-    assert_eq!(
-        connection
-            .query("select * FROM TEST_NUMERIC_CONVERSION")?
-            .try_into::<Vec<u8>>()?,
-        vec![1, 1, 1, 1, 1, 1, 1, 1]
-    );
-    assert_eq!(
-        connection
-            .query("select * FROM TEST_NUMERIC_CONVERSION")?
-            .try_into::<Vec<u16>>()?,
-        vec![1, 1, 1, 1, 1, 1, 1, 1]
-    );
-    assert_eq!(
-        connection
-            .query("select * FROM TEST_NUMERIC_CONVERSION")?
-            .try_into::<Vec<u32>>()?,
-        vec![1, 1, 1, 1, 1, 1, 1, 1]
-    );
-    assert_eq!(
-        connection
-            .query("select * FROM TEST_NUMERIC_CONVERSION")?
-            .try_into::<Vec<u64>>()?,
-        vec![1, 1, 1, 1, 1, 1, 1, 1]
-    );
-    assert_eq!(
-        connection
-            .query("select * FROM TEST_NUMERIC_CONVERSION")?
-            .try_into::<Vec<i8>>()?,
-        vec![1, 1, 1, 1, 1, 1, 1, 1]
-    );
-    assert_eq!(
-        connection
-            .query("select * FROM TEST_NUMERIC_CONVERSION")?
-            .try_into::<Vec<i16>>()?,
-        vec![1, 1, 1, 1, 1, 1, 1, 1]
-    );
-    assert_eq!(
-        connection
-            .query("select * FROM TEST_NUMERIC_CONVERSION")?
-            .try_into::<Vec<i32>>()?,
-        vec![1, 1, 1, 1, 1, 1, 1, 1]
-    );
-    assert_eq!(
-        connection
-            .query("select * FROM TEST_NUMERIC_CONVERSION")?
-            .try_into::<Vec<i64>>()?,
-        vec![1, 1, 1, 1, 1, 1, 1, 1]
-    );
-
-    connection.multiple_statements(vec!["TRUNCATE TABLE TEST_NUMERIC_CONVERSION"])?;
-    let mut insert_stmt = connection.prepare("insert into TEST_NUMERIC_CONVERSION values (?)")?;
-    insert_stmt.execute(&(true))?;
-    insert_stmt.execute(&(false))?;
-
-    let num_rows: Vec<bool> = connection
-        .query("select * FROM TEST_NUMERIC_CONVERSION")?
-        .try_into()?;
+    assert_eq!(connection.query(query)?.try_into::<Vec<u8>>()?, vec![1, 0]);
+    assert_eq!(connection.query(query)?.try_into::<Vec<u16>>()?, vec![1, 0]);
+    assert_eq!(connection.query(query)?.try_into::<Vec<u32>>()?, vec![1, 0]);
+    assert_eq!(connection.query(query)?.try_into::<Vec<u64>>()?, vec![1, 0]);
+    assert_eq!(connection.query(query)?.try_into::<Vec<i8>>()?, vec![1, 0]);
+    assert_eq!(connection.query(query)?.try_into::<Vec<i16>>()?, vec![1, 0]);
+    assert_eq!(connection.query(query)?.try_into::<Vec<i32>>()?, vec![1, 0]);
+    assert_eq!(connection.query(query)?.try_into::<Vec<i64>>()?, vec![1, 0]);
+
+    connection.multiple_statements(vec!["TRUNCATE TABLE TEST_NUMERIC_CONVERSION"])?;
+    let mut insert_stmt = connection.prepare("insert into TEST_NUMERIC_CONVERSION values (?)")?;
+    insert_stmt.execute(&(true))?;
+    insert_stmt.execute(&(false))?;
+
+    let num_rows: Vec<bool> = connection.query(query)?.try_into()?;
     assert_eq!(num_rows, vec![true, false]);
 
     insert_stmt.execute(&(-1i8))?;
@@ -340,52 +259,15 @@
     assert!(insert_stmt.execute(&(-32769i32)).is_err());
     assert!(insert_stmt.execute(&(-32769i64)).is_err());
 
-<<<<<<< HEAD
-    assert!(connection
-        .query("select * FROM TEST_NUMERIC_CONVERSION")?
-        .try_into::<Vec<u8>>()
-        .is_err());
-    assert!(connection
-        .query("select * FROM TEST_NUMERIC_CONVERSION")?
-        .try_into::<Vec<u16>>()
-        .is_err());
-    assert!(connection
-        .query("select * FROM TEST_NUMERIC_CONVERSION")?
-        .try_into::<Vec<u32>>()
-        .is_err());
-    assert!(connection
-        .query("select * FROM TEST_NUMERIC_CONVERSION")?
-        .try_into::<Vec<i8>>()
-        .is_err());
-    assert!(connection
-        .query("select * FROM TEST_NUMERIC_CONVERSION")?
-        .try_into::<Vec<u64>>()
-        .is_err());
-
-    assert!(connection
-        .query("select * FROM TEST_NUMERIC_CONVERSION")?
-        .try_into::<Vec<i16>>()
-        .is_ok());
-    assert!(connection
-        .query("select * FROM TEST_NUMERIC_CONVERSION")?
-        .try_into::<Vec<i32>>()
-        .is_ok());
-    assert!(connection
-        .query("select * FROM TEST_NUMERIC_CONVERSION")?
-        .try_into::<Vec<i64>>()
-        .is_ok());
-=======
-    assert!(connection.query("select * FROM TEST_NUMERIC_CONVERSION")?.try_into::<Vec<u8>>().is_err());
-    assert!(connection.query("select * FROM TEST_NUMERIC_CONVERSION")?.try_into::<Vec<u16>>().is_err());
-    assert!(connection.query("select * FROM TEST_NUMERIC_CONVERSION")?.try_into::<Vec<u32>>().is_err());
-    assert!(connection.query("select * FROM TEST_NUMERIC_CONVERSION")?.try_into::<Vec<i8>>().is_err());
-    assert!(connection.query("select * FROM TEST_NUMERIC_CONVERSION")?.try_into::<Vec<u64>>().is_err());
-
-    assert!(connection.query("select * FROM TEST_NUMERIC_CONVERSION")?.try_into::<Vec<i16>>().is_ok());
-    assert!(connection.query("select * FROM TEST_NUMERIC_CONVERSION")?.try_into::<Vec<i32>>().is_ok());
-    assert!(connection.query("select * FROM TEST_NUMERIC_CONVERSION")?.try_into::<Vec<i64>>().is_ok());
-
->>>>>>> 5d7433df
+    assert!(connection.query(query)?.try_into::<Vec<u8>>().is_err());
+    assert!(connection.query(query)?.try_into::<Vec<u16>>().is_err());
+    assert!(connection.query(query)?.try_into::<Vec<u32>>().is_err());
+    assert!(connection.query(query)?.try_into::<Vec<i8>>().is_err());
+    assert!(connection.query(query)?.try_into::<Vec<u64>>().is_err());
+
+    assert!(connection.query(query)?.try_into::<Vec<i16>>().is_ok());
+    assert!(connection.query(query)?.try_into::<Vec<i32>>().is_ok());
+    assert!(connection.query(query)?.try_into::<Vec<i64>>().is_ok());
 
     Ok(())
 }
@@ -399,12 +281,7 @@
     connection.multiple_statements(stmts)?;
 
     debug!("prepare...");
-<<<<<<< HEAD
-    let mut insert_stmt = connection.prepare("insert into TEST_NUMERIC_CONVERSION values (?)")?;
-=======
-    let mut insert_stmt =
-        connection.prepare("insert into TEST_NUMERIC_CONVERSION values (?)")?;
->>>>>>> 5d7433df
+    let mut insert_stmt = connection.prepare("insert into TEST_NUMERIC_CONVERSION values (?)")?;
     debug!("execute...");
 
     insert_stmt.execute(&(1u8))?;
@@ -417,92 +294,70 @@
     insert_stmt.execute(&(1i64))?;
 
     debug!("query...");
-    let resultset = connection.query("select * FROM TEST_NUMERIC_CONVERSION")?;
+    let query = QUERY;
+    let resultset = connection.query(query)?;
     debug!("deserialize...");
     let rows: Vec<usize> = resultset.try_into()?;
     assert_eq!(rows, vec![1, 1, 1, 1, 1, 1, 1, 1]);
 
-    assert_eq!(connection.query("select * FROM TEST_NUMERIC_CONVERSION")?.try_into::<Vec<u8>>()?,  vec![1, 1, 1, 1, 1, 1, 1, 1] );
-    assert_eq!(connection.query("select * FROM TEST_NUMERIC_CONVERSION")?.try_into::<Vec<u16>>()?, vec![1, 1, 1, 1, 1, 1, 1, 1] );
-    assert_eq!(connection.query("select * FROM TEST_NUMERIC_CONVERSION")?.try_into::<Vec<u32>>()?, vec![1, 1, 1, 1, 1, 1, 1, 1] );
-    assert_eq!(connection.query("select * FROM TEST_NUMERIC_CONVERSION")?.try_into::<Vec<u64>>()?, vec![1, 1, 1, 1, 1, 1, 1, 1] );
-    assert_eq!(connection.query("select * FROM TEST_NUMERIC_CONVERSION")?.try_into::<Vec<i8>>()?,  vec![1, 1, 1, 1, 1, 1, 1, 1] );
-    assert_eq!(connection.query("select * FROM TEST_NUMERIC_CONVERSION")?.try_into::<Vec<i16>>()?, vec![1, 1, 1, 1, 1, 1, 1, 1] );
-    assert_eq!(connection.query("select * FROM TEST_NUMERIC_CONVERSION")?.try_into::<Vec<i32>>()?, vec![1, 1, 1, 1, 1, 1, 1, 1] );
-    assert_eq!(connection.query("select * FROM TEST_NUMERIC_CONVERSION")?.try_into::<Vec<i64>>()?, vec![1, 1, 1, 1, 1, 1, 1, 1] );
-
-    connection.multiple_statements(vec!["TRUNCATE TABLE TEST_NUMERIC_CONVERSION"])?;
-    let mut insert_stmt =
-        connection.prepare("insert into TEST_NUMERIC_CONVERSION values (?)")?;
-    insert_stmt.execute(&(true))?;
-    insert_stmt.execute(&(false))?;
-
-    let rows: Vec<bool> = connection.query("select * FROM TEST_NUMERIC_CONVERSION")?.try_into()?;
+    assert_eq!(
+        connection.query(query)?.try_into::<Vec<u8>>()?,
+        vec![1, 1, 1, 1, 1, 1, 1, 1]
+    );
+    assert_eq!(
+        connection.query(query)?.try_into::<Vec<u16>>()?,
+        vec![1, 1, 1, 1, 1, 1, 1, 1]
+    );
+    assert_eq!(
+        connection.query(query)?.try_into::<Vec<u32>>()?,
+        vec![1, 1, 1, 1, 1, 1, 1, 1]
+    );
+    assert_eq!(
+        connection.query(query)?.try_into::<Vec<u64>>()?,
+        vec![1, 1, 1, 1, 1, 1, 1, 1]
+    );
+    assert_eq!(
+        connection.query(query)?.try_into::<Vec<i8>>()?,
+        vec![1, 1, 1, 1, 1, 1, 1, 1]
+    );
+    assert_eq!(
+        connection.query(query)?.try_into::<Vec<i16>>()?,
+        vec![1, 1, 1, 1, 1, 1, 1, 1]
+    );
+    assert_eq!(
+        connection.query(query)?.try_into::<Vec<i32>>()?,
+        vec![1, 1, 1, 1, 1, 1, 1, 1]
+    );
+    assert_eq!(
+        connection.query(query)?.try_into::<Vec<i64>>()?,
+        vec![1, 1, 1, 1, 1, 1, 1, 1]
+    );
+
+    connection.multiple_statements(vec!["TRUNCATE TABLE TEST_NUMERIC_CONVERSION"])?;
+    let mut insert_stmt = connection.prepare("insert into TEST_NUMERIC_CONVERSION values (?)")?;
+    insert_stmt.execute(&(true))?;
+    insert_stmt.execute(&(false))?;
+
+    let rows: Vec<bool> = connection.query(query)?.try_into()?;
     assert_eq!(rows, vec![true, false]);
 
-
-<<<<<<< HEAD
-    assert_eq!(
-        connection
-            .query("select * FROM TEST_NUMERIC_CONVERSION")?
-            .try_into::<Vec<u8>>()?,
-        vec![1, 1, 1, 1, 1, 1, 1, 1]
-    );
-    assert_eq!(
-        connection
-            .query("select * FROM TEST_NUMERIC_CONVERSION")?
-            .try_into::<Vec<u16>>()?,
-        vec![1, 1, 1, 1, 1, 1, 1, 1]
-    );
-    assert_eq!(
-        connection
-            .query("select * FROM TEST_NUMERIC_CONVERSION")?
-            .try_into::<Vec<u32>>()?,
-        vec![1, 1, 1, 1, 1, 1, 1, 1]
-    );
-    assert_eq!(
-        connection
-            .query("select * FROM TEST_NUMERIC_CONVERSION")?
-            .try_into::<Vec<u64>>()?,
-        vec![1, 1, 1, 1, 1, 1, 1, 1]
-    );
-    assert_eq!(
-        connection
-            .query("select * FROM TEST_NUMERIC_CONVERSION")?
-            .try_into::<Vec<i8>>()?,
-        vec![1, 1, 1, 1, 1, 1, 1, 1]
-    );
-    assert_eq!(
-        connection
-            .query("select * FROM TEST_NUMERIC_CONVERSION")?
-            .try_into::<Vec<i16>>()?,
-        vec![1, 1, 1, 1, 1, 1, 1, 1]
-    );
-    assert_eq!(
-        connection
-            .query("select * FROM TEST_NUMERIC_CONVERSION")?
-            .try_into::<Vec<i32>>()?,
-        vec![1, 1, 1, 1, 1, 1, 1, 1]
-    );
-    assert_eq!(
-        connection
-            .query("select * FROM TEST_NUMERIC_CONVERSION")?
-            .try_into::<Vec<i64>>()?,
-        vec![1, 1, 1, 1, 1, 1, 1, 1]
-    );
-
-    connection.multiple_statements(vec!["TRUNCATE TABLE TEST_NUMERIC_CONVERSION"])?;
-    let mut insert_stmt = connection.prepare("insert into TEST_NUMERIC_CONVERSION values (?)")?;
-    insert_stmt.execute(&(true))?;
-    insert_stmt.execute(&(false))?;
-
-    let num_rows: Vec<bool> = connection
-        .query("select * FROM TEST_NUMERIC_CONVERSION")?
-        .try_into()?;
+    assert_eq!(connection.query(query)?.try_into::<Vec<u8>>()?, vec![1, 0]);
+    assert_eq!(connection.query(query)?.try_into::<Vec<u16>>()?, vec![1, 0]);
+    assert_eq!(connection.query(query)?.try_into::<Vec<u32>>()?, vec![1, 0]);
+    assert_eq!(connection.query(query)?.try_into::<Vec<u64>>()?, vec![1, 0]);
+    assert_eq!(connection.query(query)?.try_into::<Vec<i8>>()?, vec![1, 0]);
+    assert_eq!(connection.query(query)?.try_into::<Vec<i16>>()?, vec![1, 0]);
+    assert_eq!(connection.query(query)?.try_into::<Vec<i32>>()?, vec![1, 0]);
+    assert_eq!(connection.query(query)?.try_into::<Vec<i64>>()?, vec![1, 0]);
+
+    connection.multiple_statements(vec!["TRUNCATE TABLE TEST_NUMERIC_CONVERSION"])?;
+    let mut insert_stmt = connection.prepare("insert into TEST_NUMERIC_CONVERSION values (?)")?;
+    insert_stmt.execute(&(true))?;
+    insert_stmt.execute(&(false))?;
+
+    let num_rows: Vec<bool> = connection.query(query)?.try_into()?;
     assert_eq!(num_rows, vec![true, false]);
 
-=======
->>>>>>> 5d7433df
     insert_stmt.execute(&(-1i8))?;
     insert_stmt.execute(&(-1i16))?;
     insert_stmt.execute(&(-1i32))?;
@@ -525,52 +380,15 @@
     //out of range
     assert!(insert_stmt.execute(&(-2_147_483_649i64)).is_err());
 
-<<<<<<< HEAD
-    assert!(connection
-        .query("select * FROM TEST_NUMERIC_CONVERSION")?
-        .try_into::<Vec<u8>>()
-        .is_err());
-    assert!(connection
-        .query("select * FROM TEST_NUMERIC_CONVERSION")?
-        .try_into::<Vec<u16>>()
-        .is_err());
-    assert!(connection
-        .query("select * FROM TEST_NUMERIC_CONVERSION")?
-        .try_into::<Vec<u32>>()
-        .is_err());
-    assert!(connection
-        .query("select * FROM TEST_NUMERIC_CONVERSION")?
-        .try_into::<Vec<i8>>()
-        .is_err());
-    assert!(connection
-        .query("select * FROM TEST_NUMERIC_CONVERSION")?
-        .try_into::<Vec<i16>>()
-        .is_err());
-    assert!(connection
-        .query("select * FROM TEST_NUMERIC_CONVERSION")?
-        .try_into::<Vec<u64>>()
-        .is_err());
-
-    assert!(connection
-        .query("select * FROM TEST_NUMERIC_CONVERSION")?
-        .try_into::<Vec<i32>>()
-        .is_ok());
-    assert!(connection
-        .query("select * FROM TEST_NUMERIC_CONVERSION")?
-        .try_into::<Vec<i64>>()
-        .is_ok());
-=======
-
-    assert!(connection.query("select * FROM TEST_NUMERIC_CONVERSION")?.try_into::<Vec<u8>>().is_err());
-    assert!(connection.query("select * FROM TEST_NUMERIC_CONVERSION")?.try_into::<Vec<u16>>().is_err());
-    assert!(connection.query("select * FROM TEST_NUMERIC_CONVERSION")?.try_into::<Vec<u32>>().is_err());
-    assert!(connection.query("select * FROM TEST_NUMERIC_CONVERSION")?.try_into::<Vec<i8>>().is_err());
-    assert!(connection.query("select * FROM TEST_NUMERIC_CONVERSION")?.try_into::<Vec<i16>>().is_err());
-    assert!(connection.query("select * FROM TEST_NUMERIC_CONVERSION")?.try_into::<Vec<u64>>().is_err());
-
-    assert!(connection.query("select * FROM TEST_NUMERIC_CONVERSION")?.try_into::<Vec<i32>>().is_ok());
-    assert!(connection.query("select * FROM TEST_NUMERIC_CONVERSION")?.try_into::<Vec<i64>>().is_ok());
->>>>>>> 5d7433df
+    assert!(connection.query(query)?.try_into::<Vec<u8>>().is_err());
+    assert!(connection.query(query)?.try_into::<Vec<u16>>().is_err());
+    assert!(connection.query(query)?.try_into::<Vec<u32>>().is_err());
+    assert!(connection.query(query)?.try_into::<Vec<i8>>().is_err());
+    assert!(connection.query(query)?.try_into::<Vec<i16>>().is_err());
+    assert!(connection.query(query)?.try_into::<Vec<u64>>().is_err());
+
+    assert!(connection.query(query)?.try_into::<Vec<i32>>().is_ok());
+    assert!(connection.query(query)?.try_into::<Vec<i64>>().is_ok());
 
     Ok(())
 }
@@ -584,12 +402,7 @@
     connection.multiple_statements(stmts)?;
 
     debug!("prepare...");
-<<<<<<< HEAD
-    let mut insert_stmt = connection.prepare("insert into TEST_NUMERIC_CONVERSION values (?)")?;
-=======
-    let mut insert_stmt =
-        connection.prepare("insert into TEST_NUMERIC_CONVERSION values (?)")?;
->>>>>>> 5d7433df
+    let mut insert_stmt = connection.prepare("insert into TEST_NUMERIC_CONVERSION values (?)")?;
     debug!("execute...");
 
     insert_stmt.execute(&(1u8))?;
@@ -602,86 +415,68 @@
     insert_stmt.execute(&(1i64))?;
 
     debug!("query...");
-    let resultset = connection.query("select * FROM TEST_NUMERIC_CONVERSION")?;
+    let query = QUERY;
+    let resultset = connection.query(query)?;
     debug!("deserialize...");
     let rows: Vec<usize> = resultset.try_into()?;
     assert_eq!(rows, vec![1, 1, 1, 1, 1, 1, 1, 1]);
 
-    assert_eq!(connection.query("select * FROM TEST_NUMERIC_CONVERSION")?.try_into::<Vec<u8>>()?,  vec![1, 1, 1, 1, 1, 1, 1, 1] );
-    assert_eq!(connection.query("select * FROM TEST_NUMERIC_CONVERSION")?.try_into::<Vec<u16>>()?, vec![1, 1, 1, 1, 1, 1, 1, 1] );
-    assert_eq!(connection.query("select * FROM TEST_NUMERIC_CONVERSION")?.try_into::<Vec<u32>>()?, vec![1, 1, 1, 1, 1, 1, 1, 1] );
-    assert_eq!(connection.query("select * FROM TEST_NUMERIC_CONVERSION")?.try_into::<Vec<u64>>()?, vec![1, 1, 1, 1, 1, 1, 1, 1] );
-    assert_eq!(connection.query("select * FROM TEST_NUMERIC_CONVERSION")?.try_into::<Vec<i8>>()?,  vec![1, 1, 1, 1, 1, 1, 1, 1] );
-    assert_eq!(connection.query("select * FROM TEST_NUMERIC_CONVERSION")?.try_into::<Vec<i16>>()?, vec![1, 1, 1, 1, 1, 1, 1, 1] );
-    assert_eq!(connection.query("select * FROM TEST_NUMERIC_CONVERSION")?.try_into::<Vec<i32>>()?, vec![1, 1, 1, 1, 1, 1, 1, 1] );
-    assert_eq!(connection.query("select * FROM TEST_NUMERIC_CONVERSION")?.try_into::<Vec<i64>>()?, vec![1, 1, 1, 1, 1, 1, 1, 1] );
-
-    connection.multiple_statements(vec!["TRUNCATE TABLE TEST_NUMERIC_CONVERSION"])?;
-    let mut insert_stmt =
-        connection.prepare("insert into TEST_NUMERIC_CONVERSION values (?)")?;
-    insert_stmt.execute(&(true))?;
-    insert_stmt.execute(&(false))?;
-
-    let rows: Vec<bool> = connection.query("select * FROM TEST_NUMERIC_CONVERSION")?.try_into()?;
+    assert_eq!(
+        connection.query(query)?.try_into::<Vec<u8>>()?,
+        vec![1, 1, 1, 1, 1, 1, 1, 1]
+    );
+    assert_eq!(
+        connection.query(query)?.try_into::<Vec<u16>>()?,
+        vec![1, 1, 1, 1, 1, 1, 1, 1]
+    );
+    assert_eq!(
+        connection.query(query)?.try_into::<Vec<u32>>()?,
+        vec![1, 1, 1, 1, 1, 1, 1, 1]
+    );
+    assert_eq!(
+        connection.query(query)?.try_into::<Vec<u64>>()?,
+        vec![1, 1, 1, 1, 1, 1, 1, 1]
+    );
+    assert_eq!(
+        connection.query(query)?.try_into::<Vec<i8>>()?,
+        vec![1, 1, 1, 1, 1, 1, 1, 1]
+    );
+    assert_eq!(
+        connection.query(query)?.try_into::<Vec<i16>>()?,
+        vec![1, 1, 1, 1, 1, 1, 1, 1]
+    );
+    assert_eq!(
+        connection.query(query)?.try_into::<Vec<i32>>()?,
+        vec![1, 1, 1, 1, 1, 1, 1, 1]
+    );
+    assert_eq!(
+        connection.query(query)?.try_into::<Vec<i64>>()?,
+        vec![1, 1, 1, 1, 1, 1, 1, 1]
+    );
+
+    connection.multiple_statements(vec!["TRUNCATE TABLE TEST_NUMERIC_CONVERSION"])?;
+    let mut insert_stmt = connection.prepare("insert into TEST_NUMERIC_CONVERSION values (?)")?;
+    insert_stmt.execute(&(true))?;
+    insert_stmt.execute(&(false))?;
+
+    let rows: Vec<bool> = connection.query(query)?.try_into()?;
     assert_eq!(rows, vec![true, false]);
 
-    assert_eq!(
-        connection
-            .query("select * FROM TEST_NUMERIC_CONVERSION")?
-            .try_into::<Vec<u8>>()?,
-        vec![1, 1, 1, 1, 1, 1, 1, 1]
-    );
-    assert_eq!(
-        connection
-            .query("select * FROM TEST_NUMERIC_CONVERSION")?
-            .try_into::<Vec<u16>>()?,
-        vec![1, 1, 1, 1, 1, 1, 1, 1]
-    );
-    assert_eq!(
-        connection
-            .query("select * FROM TEST_NUMERIC_CONVERSION")?
-            .try_into::<Vec<u32>>()?,
-        vec![1, 1, 1, 1, 1, 1, 1, 1]
-    );
-    assert_eq!(
-        connection
-            .query("select * FROM TEST_NUMERIC_CONVERSION")?
-            .try_into::<Vec<u64>>()?,
-        vec![1, 1, 1, 1, 1, 1, 1, 1]
-    );
-    assert_eq!(
-        connection
-            .query("select * FROM TEST_NUMERIC_CONVERSION")?
-            .try_into::<Vec<i8>>()?,
-        vec![1, 1, 1, 1, 1, 1, 1, 1]
-    );
-    assert_eq!(
-        connection
-            .query("select * FROM TEST_NUMERIC_CONVERSION")?
-            .try_into::<Vec<i16>>()?,
-        vec![1, 1, 1, 1, 1, 1, 1, 1]
-    );
-    assert_eq!(
-        connection
-            .query("select * FROM TEST_NUMERIC_CONVERSION")?
-            .try_into::<Vec<i32>>()?,
-        vec![1, 1, 1, 1, 1, 1, 1, 1]
-    );
-    assert_eq!(
-        connection
-            .query("select * FROM TEST_NUMERIC_CONVERSION")?
-            .try_into::<Vec<i64>>()?,
-        vec![1, 1, 1, 1, 1, 1, 1, 1]
-    );
-
-    connection.multiple_statements(vec!["TRUNCATE TABLE TEST_NUMERIC_CONVERSION"])?;
-    let mut insert_stmt = connection.prepare("insert into TEST_NUMERIC_CONVERSION values (?)")?;
-    insert_stmt.execute(&(true))?;
-    insert_stmt.execute(&(false))?;
-
-    let num_rows: Vec<bool> = connection
-        .query("select * FROM TEST_NUMERIC_CONVERSION")?
-        .try_into()?;
+    assert_eq!(connection.query(query)?.try_into::<Vec<u8>>()?, vec![1, 0]);
+    assert_eq!(connection.query(query)?.try_into::<Vec<u16>>()?, vec![1, 0]);
+    assert_eq!(connection.query(query)?.try_into::<Vec<u32>>()?, vec![1, 0]);
+    assert_eq!(connection.query(query)?.try_into::<Vec<u64>>()?, vec![1, 0]);
+    assert_eq!(connection.query(query)?.try_into::<Vec<i8>>()?, vec![1, 0]);
+    assert_eq!(connection.query(query)?.try_into::<Vec<i16>>()?, vec![1, 0]);
+    assert_eq!(connection.query(query)?.try_into::<Vec<i32>>()?, vec![1, 0]);
+    assert_eq!(connection.query(query)?.try_into::<Vec<i64>>()?, vec![1, 0]);
+
+    connection.multiple_statements(vec!["TRUNCATE TABLE TEST_NUMERIC_CONVERSION"])?;
+    let mut insert_stmt = connection.prepare("insert into TEST_NUMERIC_CONVERSION values (?)")?;
+    insert_stmt.execute(&(true))?;
+    insert_stmt.execute(&(false))?;
+
+    let num_rows: Vec<bool> = connection.query(query)?.try_into()?;
     assert_eq!(num_rows, vec![true, false]);
 
     insert_stmt.execute(&(-1i8))?;
@@ -703,49 +498,25 @@
         .execute(&(-9_223_372_036_854_775_808i64))
         .is_ok());
 
-    assert!(connection
-        .query("select * FROM TEST_NUMERIC_CONVERSION")?
-        .try_into::<Vec<u8>>()
-        .is_err());
-    assert!(connection
-        .query("select * FROM TEST_NUMERIC_CONVERSION")?
-        .try_into::<Vec<u16>>()
-        .is_err());
-    assert!(connection
-        .query("select * FROM TEST_NUMERIC_CONVERSION")?
-        .try_into::<Vec<u32>>()
-        .is_err());
-    assert!(connection
-        .query("select * FROM TEST_NUMERIC_CONVERSION")?
-        .try_into::<Vec<i8>>()
-        .is_err());
-    assert!(connection
-        .query("select * FROM TEST_NUMERIC_CONVERSION")?
-        .try_into::<Vec<i16>>()
-        .is_err());
-    assert!(connection
-        .query("select * FROM TEST_NUMERIC_CONVERSION")?
-        .try_into::<Vec<i32>>()
-        .is_err());
-    assert!(connection
-        .query("select * FROM TEST_NUMERIC_CONVERSION")?
-        .try_into::<Vec<u64>>()
-        .is_err());
-
-    assert!(connection
-        .query("select * FROM TEST_NUMERIC_CONVERSION")?
-        .try_into::<Vec<i64>>()
-        .is_ok());
-
-    assert!(connection.query("select * FROM TEST_NUMERIC_CONVERSION")?.try_into::<Vec<u8>>().is_err());
-    assert!(connection.query("select * FROM TEST_NUMERIC_CONVERSION")?.try_into::<Vec<u16>>().is_err());
-    assert!(connection.query("select * FROM TEST_NUMERIC_CONVERSION")?.try_into::<Vec<u32>>().is_err());
-    assert!(connection.query("select * FROM TEST_NUMERIC_CONVERSION")?.try_into::<Vec<i8>>().is_err());
-    assert!(connection.query("select * FROM TEST_NUMERIC_CONVERSION")?.try_into::<Vec<i16>>().is_err());
-    assert!(connection.query("select * FROM TEST_NUMERIC_CONVERSION")?.try_into::<Vec<i32>>().is_err());
-    assert!(connection.query("select * FROM TEST_NUMERIC_CONVERSION")?.try_into::<Vec<u64>>().is_err());
-
-    assert!(connection.query("select * FROM TEST_NUMERIC_CONVERSION")?.try_into::<Vec<i64>>().is_ok());
+    assert!(connection.query(query)?.try_into::<Vec<u8>>().is_err());
+    assert!(connection.query(query)?.try_into::<Vec<u16>>().is_err());
+    assert!(connection.query(query)?.try_into::<Vec<u32>>().is_err());
+    assert!(connection.query(query)?.try_into::<Vec<i8>>().is_err());
+    assert!(connection.query(query)?.try_into::<Vec<i16>>().is_err());
+    assert!(connection.query(query)?.try_into::<Vec<i32>>().is_err());
+    assert!(connection.query(query)?.try_into::<Vec<u64>>().is_err());
+
+    assert!(connection.query(query)?.try_into::<Vec<i64>>().is_ok());
+
+    assert!(connection.query(query)?.try_into::<Vec<u8>>().is_err());
+    assert!(connection.query(query)?.try_into::<Vec<u16>>().is_err());
+    assert!(connection.query(query)?.try_into::<Vec<u32>>().is_err());
+    assert!(connection.query(query)?.try_into::<Vec<i8>>().is_err());
+    assert!(connection.query(query)?.try_into::<Vec<i16>>().is_err());
+    assert!(connection.query(query)?.try_into::<Vec<i32>>().is_err());
+    assert!(connection.query(query)?.try_into::<Vec<u64>>().is_err());
+
+    assert!(connection.query(query)?.try_into::<Vec<i64>>().is_ok());
 
     Ok(())
 }
@@ -759,8 +530,7 @@
     connection.multiple_statements(stmts)?;
 
     debug!("prepare...");
-    let mut insert_stmt =
-        connection.prepare("insert into TEST_NUMERIC_CONVERSION values (?)")?;
+    let mut insert_stmt = connection.prepare("insert into TEST_NUMERIC_CONVERSION values (?)")?;
     debug!("execute...");
 
     insert_stmt.execute(&(1u8))?;
@@ -773,26 +543,49 @@
     insert_stmt.execute(&(1i64))?;
 
     debug!("query...");
-    let resultset = connection.query("select * FROM TEST_NUMERIC_CONVERSION")?;
+    let resultset = connection.query(QUERY)?;
     debug!("deserialize...");
     let rows: Vec<usize> = resultset.try_into()?;
     assert_eq!(rows, vec![1, 1, 1, 1, 1, 1, 1, 1]);
 
-    assert_eq!(connection.query("select * FROM TEST_NUMERIC_CONVERSION")?.try_into::<Vec<u8>>()?,  vec![1, 1, 1, 1, 1, 1, 1, 1] );
-    assert_eq!(connection.query("select * FROM TEST_NUMERIC_CONVERSION")?.try_into::<Vec<u16>>()?, vec![1, 1, 1, 1, 1, 1, 1, 1] );
-    assert_eq!(connection.query("select * FROM TEST_NUMERIC_CONVERSION")?.try_into::<Vec<u32>>()?, vec![1, 1, 1, 1, 1, 1, 1, 1] );
-    assert_eq!(connection.query("select * FROM TEST_NUMERIC_CONVERSION")?.try_into::<Vec<u64>>()?, vec![1, 1, 1, 1, 1, 1, 1, 1] );
-    assert_eq!(connection.query("select * FROM TEST_NUMERIC_CONVERSION")?.try_into::<Vec<i8>>()?,  vec![1, 1, 1, 1, 1, 1, 1, 1] );
-    assert_eq!(connection.query("select * FROM TEST_NUMERIC_CONVERSION")?.try_into::<Vec<i16>>()?, vec![1, 1, 1, 1, 1, 1, 1, 1] );
-    assert_eq!(connection.query("select * FROM TEST_NUMERIC_CONVERSION")?.try_into::<Vec<i32>>()?, vec![1, 1, 1, 1, 1, 1, 1, 1] );
-    assert_eq!(connection.query("select * FROM TEST_NUMERIC_CONVERSION")?.try_into::<Vec<i64>>()?, vec![1, 1, 1, 1, 1, 1, 1, 1] );
-
-    let rows: Result<Vec<bool>, _> = connection.query("select * FROM TEST_NUMERIC_CONVERSION")?.try_into();
+    assert_eq!(
+        connection.query(QUERY)?.try_into::<Vec<u8>>()?,
+        vec![1, 1, 1, 1, 1, 1, 1, 1]
+    );
+    assert_eq!(
+        connection.query(QUERY)?.try_into::<Vec<u16>>()?,
+        vec![1, 1, 1, 1, 1, 1, 1, 1]
+    );
+    assert_eq!(
+        connection.query(QUERY)?.try_into::<Vec<u32>>()?,
+        vec![1, 1, 1, 1, 1, 1, 1, 1]
+    );
+    assert_eq!(
+        connection.query(QUERY)?.try_into::<Vec<u64>>()?,
+        vec![1, 1, 1, 1, 1, 1, 1, 1]
+    );
+    assert_eq!(
+        connection.query(QUERY)?.try_into::<Vec<i8>>()?,
+        vec![1, 1, 1, 1, 1, 1, 1, 1]
+    );
+    assert_eq!(
+        connection.query(QUERY)?.try_into::<Vec<i16>>()?,
+        vec![1, 1, 1, 1, 1, 1, 1, 1]
+    );
+    assert_eq!(
+        connection.query(QUERY)?.try_into::<Vec<i32>>()?,
+        vec![1, 1, 1, 1, 1, 1, 1, 1]
+    );
+    assert_eq!(
+        connection.query(QUERY)?.try_into::<Vec<i64>>()?,
+        vec![1, 1, 1, 1, 1, 1, 1, 1]
+    );
+
+    let rows: Result<Vec<bool>, _> = connection.query(QUERY)?.try_into();
     assert!(rows.is_err());
 
     connection.multiple_statements(vec!["TRUNCATE TABLE TEST_NUMERIC_CONVERSION"])?;
-    let mut insert_stmt =
-        connection.prepare("insert into TEST_NUMERIC_CONVERSION values (?)")?;
+    let mut insert_stmt = connection.prepare("insert into TEST_NUMERIC_CONVERSION values (?)")?;
 
     // currently no boolean to decimal conversion
     assert!(insert_stmt.execute(&(true)).is_err());
@@ -805,16 +598,18 @@
 
     assert!(insert_stmt.execute(&(9_223_372_036_854_775_807u64)).is_ok());
     assert!(insert_stmt.execute(&(9_223_372_036_854_775_807i64)).is_ok());
-    assert!(insert_stmt.execute(&(-9_223_372_036_854_775_808i64)).is_ok());
-
-    assert!(connection.query("select * FROM TEST_NUMERIC_CONVERSION")?.try_into::<Vec<u8>>().is_err());
-    assert!(connection.query("select * FROM TEST_NUMERIC_CONVERSION")?.try_into::<Vec<u16>>().is_err());
-    assert!(connection.query("select * FROM TEST_NUMERIC_CONVERSION")?.try_into::<Vec<u32>>().is_err());
-    assert!(connection.query("select * FROM TEST_NUMERIC_CONVERSION")?.try_into::<Vec<i8>>().is_err());
-    assert!(connection.query("select * FROM TEST_NUMERIC_CONVERSION")?.try_into::<Vec<i16>>().is_err());
-    assert!(connection.query("select * FROM TEST_NUMERIC_CONVERSION")?.try_into::<Vec<i32>>().is_err());
-    assert!(connection.query("select * FROM TEST_NUMERIC_CONVERSION")?.try_into::<Vec<u64>>().is_err());
-    assert!(connection.query("select * FROM TEST_NUMERIC_CONVERSION")?.try_into::<Vec<i64>>().is_ok());
+    assert!(insert_stmt
+        .execute(&(-9_223_372_036_854_775_808i64))
+        .is_ok());
+
+    assert!(connection.query(QUERY)?.try_into::<Vec<u8>>().is_err());
+    assert!(connection.query(QUERY)?.try_into::<Vec<u16>>().is_err());
+    assert!(connection.query(QUERY)?.try_into::<Vec<u32>>().is_err());
+    assert!(connection.query(QUERY)?.try_into::<Vec<i8>>().is_err());
+    assert!(connection.query(QUERY)?.try_into::<Vec<i16>>().is_err());
+    assert!(connection.query(QUERY)?.try_into::<Vec<i32>>().is_err());
+    assert!(connection.query(QUERY)?.try_into::<Vec<u64>>().is_err());
+    assert!(connection.query(QUERY)?.try_into::<Vec<i64>>().is_ok());
 
     Ok(())
 }
@@ -828,22 +623,21 @@
     connection.multiple_statements(stmts)?;
 
     debug!("prepare...");
-    let mut insert_stmt =
-        connection.prepare("insert into TEST_NUMERIC_CONVERSION values (?)")?;
+    let mut insert_stmt = connection.prepare("insert into TEST_NUMERIC_CONVERSION values (?)")?;
     debug!("execute...");
 
     insert_stmt.execute(&("nan"))?;
 
-    assert!(connection.query("select * FROM TEST_NUMERIC_CONVERSION")?.try_into::<Vec<u8>>().is_err());
-    assert!(connection.query("select * FROM TEST_NUMERIC_CONVERSION")?.try_into::<Vec<u16>>().is_err());
-    assert!(connection.query("select * FROM TEST_NUMERIC_CONVERSION")?.try_into::<Vec<u32>>().is_err());
-    assert!(connection.query("select * FROM TEST_NUMERIC_CONVERSION")?.try_into::<Vec<i8>>().is_err());
-    assert!(connection.query("select * FROM TEST_NUMERIC_CONVERSION")?.try_into::<Vec<i16>>().is_err());
-    assert!(connection.query("select * FROM TEST_NUMERIC_CONVERSION")?.try_into::<Vec<i32>>().is_err());
-    assert!(connection.query("select * FROM TEST_NUMERIC_CONVERSION")?.try_into::<Vec<u64>>().is_err());
-    assert!(connection.query("select * FROM TEST_NUMERIC_CONVERSION")?.try_into::<Vec<i64>>().is_err());
-    assert!(connection.query("select * FROM TEST_NUMERIC_CONVERSION")?.try_into::<Vec<f32>>().is_err());
-    assert!(connection.query("select * FROM TEST_NUMERIC_CONVERSION")?.try_into::<Vec<f64>>().is_err());
+    assert!(connection.query(QUERY)?.try_into::<Vec<u8>>().is_err());
+    assert!(connection.query(QUERY)?.try_into::<Vec<u16>>().is_err());
+    assert!(connection.query(QUERY)?.try_into::<Vec<u32>>().is_err());
+    assert!(connection.query(QUERY)?.try_into::<Vec<i8>>().is_err());
+    assert!(connection.query(QUERY)?.try_into::<Vec<i16>>().is_err());
+    assert!(connection.query(QUERY)?.try_into::<Vec<i32>>().is_err());
+    assert!(connection.query(QUERY)?.try_into::<Vec<u64>>().is_err());
+    assert!(connection.query(QUERY)?.try_into::<Vec<i64>>().is_err());
+    assert!(connection.query(QUERY)?.try_into::<Vec<f32>>().is_err());
+    assert!(connection.query(QUERY)?.try_into::<Vec<f64>>().is_err());
 
     Ok(())
 }